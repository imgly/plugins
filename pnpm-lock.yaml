lockfileVersion: '9.0'

settings:
  autoInstallPeers: true
  excludeLinksFromLockfile: false

overrides:
  '@cesdk/cesdk-js': 1.49.1
  '@cesdk/engine': 1.49.1

importers:

  .:
    devDependencies:
      '@typescript-eslint/eslint-plugin':
        specifier: ^6.21.0
        version: 6.21.0(@typescript-eslint/parser@6.21.0(eslint@8.57.1)(typescript@5.9.2))(eslint@8.57.1)(typescript@5.9.2)
      '@typescript-eslint/parser':
        specifier: ^6.21.0
        version: 6.21.0(eslint@8.57.1)(typescript@5.9.2)
      chalk:
        specifier: ^5.4.1
        version: 5.6.0
      eslint:
        specifier: ^8.57.1
        version: 8.57.1
      eslint-config-airbnb:
        specifier: ^19.0.4
        version: 19.0.4(eslint-plugin-import@2.32.0(@typescript-eslint/parser@6.21.0(eslint@8.57.1)(typescript@5.9.2))(eslint@8.57.1))(eslint-plugin-jsx-a11y@6.10.2(eslint@8.57.1))(eslint-plugin-react-hooks@4.6.2(eslint@8.57.1))(eslint-plugin-react@7.37.5(eslint@8.57.1))(eslint@8.57.1)
      eslint-config-airbnb-typescript:
        specifier: ^17.1.0
        version: 17.1.0(@typescript-eslint/eslint-plugin@6.21.0(@typescript-eslint/parser@6.21.0(eslint@8.57.1)(typescript@5.9.2))(eslint@8.57.1)(typescript@5.9.2))(@typescript-eslint/parser@6.21.0(eslint@8.57.1)(typescript@5.9.2))(eslint-plugin-import@2.32.0(@typescript-eslint/parser@6.21.0(eslint@8.57.1)(typescript@5.9.2))(eslint@8.57.1))(eslint@8.57.1)
      eslint-config-prettier:
        specifier: ^9.1.0
        version: 9.1.2(eslint@8.57.1)
      eslint-plugin-import:
        specifier: ^2.31.0
        version: 2.32.0(@typescript-eslint/parser@6.21.0(eslint@8.57.1)(typescript@5.9.2))(eslint@8.57.1)
      eslint-plugin-jsx-a11y:
        specifier: ^6.10.2
        version: 6.10.2(eslint@8.57.1)
      eslint-plugin-react:
        specifier: ^7.37.4
        version: 7.37.5(eslint@8.57.1)
      eslint-plugin-react-hooks:
        specifier: ^4.6.2
        version: 4.6.2(eslint@8.57.1)
      prettier:
        specifier: ^2.8.8
        version: 2.8.8
      prettier-plugin-organize-imports:
        specifier: ^3.2.4
        version: 3.2.4(prettier@2.8.8)(typescript@5.9.2)
      pretty-quick:
        specifier: ^3.3.1
        version: 3.3.1(prettier@2.8.8)
      rimraf:
        specifier: 6.0.1
        version: 6.0.1
      typescript:
        specifier: ^5.7.3
        version: 5.9.2
      wait-on:
        specifier: 8.0.2
        version: 8.0.2

  examples/gpt-demo:
    dependencies:
      '@cesdk/cesdk-js':
        specifier: 1.49.1
        version: 1.49.1(react@18.3.1)
      '@cesdk/engine':
        specifier: 1.49.1
        version: 1.49.1(react@18.3.1)
      '@imgly/plugin-ai-apps-web':
        specifier: workspace:*
        version: file:packages/plugin-ai-apps-web(@cesdk/cesdk-js@1.49.1(react@18.3.1))
      '@imgly/plugin-ai-audio-generation-web':
        specifier: workspace:*
        version: file:packages/plugin-ai-audio-generation-web(@cesdk/cesdk-js@1.49.1(react@18.3.1))
      '@imgly/plugin-ai-generation-web':
        specifier: workspace:*
        version: file:packages/plugin-ai-generation-web(@cesdk/cesdk-js@1.49.1(react@18.3.1))
      '@imgly/plugin-ai-image-generation-web':
        specifier: workspace:*
        version: file:packages/plugin-ai-image-generation-web(@cesdk/cesdk-js@1.49.1(react@18.3.1))
      '@imgly/plugin-ai-text-generation-web':
        specifier: workspace:*
        version: file:packages/plugin-ai-text-generation-web(@cesdk/cesdk-js@1.49.1(react@18.3.1))(ws@8.18.3)(zod@3.25.76)
      '@imgly/plugin-ai-video-generation-web':
        specifier: workspace:*
        version: file:packages/plugin-ai-video-generation-web(@cesdk/cesdk-js@1.49.1(react@18.3.1))
      '@imgly/plugin-utils':
        specifier: workspace:*
        version: file:packages/plugin-utils(@cesdk/cesdk-js@1.49.1(react@18.3.1))
      dotenv:
        specifier: ^16.5.0
        version: 16.6.1
    dependenciesMeta:
      '@imgly/plugin-ai-apps-web':
        injected: true
      '@imgly/plugin-ai-audio-generation-web':
        injected: true
      '@imgly/plugin-ai-generation-web':
        injected: true
      '@imgly/plugin-ai-image-generation-web':
        injected: true
      '@imgly/plugin-ai-text-generation-web':
        injected: true
      '@imgly/plugin-ai-video-generation-web':
        injected: true
      '@imgly/plugin-utils':
        injected: true
    devDependencies:
      '@types/ndarray':
        specifier: ^1.0.14
        version: 1.0.14
      chalk:
        specifier: ^5.3.0
        version: 5.6.0
      concurrently:
        specifier: ^8.2.2
        version: 8.2.2
      esbuild:
        specifier: ^0.19.11
        version: 0.19.12
      eslint:
        specifier: ^8.51.0
        version: 8.57.1
      lodash-es:
        specifier: ^4.17.21
        version: 4.17.21
      typescript:
        specifier: ^5.3.3
        version: 5.9.2

  examples/web:
    dependencies:
      '@cesdk/cesdk-js':
        specifier: 1.49.1
        version: 1.49.1(react@18.3.1)
      '@cesdk/engine':
        specifier: 1.49.1
        version: 1.49.1(react@18.3.1)
      '@imgly/plugin-ai-apps-web':
        specifier: workspace:*
        version: file:packages/plugin-ai-apps-web(@cesdk/cesdk-js@1.49.1(react@18.3.1))
      '@imgly/plugin-ai-audio-generation-web':
        specifier: workspace:*
        version: file:packages/plugin-ai-audio-generation-web(@cesdk/cesdk-js@1.49.1(react@18.3.1))
      '@imgly/plugin-ai-generation-web':
        specifier: workspace:*
        version: file:packages/plugin-ai-generation-web(@cesdk/cesdk-js@1.49.1(react@18.3.1))
      '@imgly/plugin-ai-image-generation-web':
        specifier: workspace:*
        version: file:packages/plugin-ai-image-generation-web(@cesdk/cesdk-js@1.49.1(react@18.3.1))
      '@imgly/plugin-ai-text-generation-web':
        specifier: workspace:*
        version: file:packages/plugin-ai-text-generation-web(@cesdk/cesdk-js@1.49.1(react@18.3.1))(ws@8.18.3)(zod@3.25.76)
      '@imgly/plugin-ai-video-generation-web':
        specifier: workspace:*
        version: file:packages/plugin-ai-video-generation-web(@cesdk/cesdk-js@1.49.1(react@18.3.1))
      '@imgly/plugin-background-removal-web':
        specifier: workspace:*
        version: file:packages/plugin-background-removal-web(@cesdk/cesdk-js@1.49.1(react@18.3.1))(onnxruntime-web@1.21.0)
      '@imgly/plugin-cutout-library-web':
        specifier: workspace:*
        version: file:packages/plugin-cutout-library-web(@cesdk/cesdk-js@1.49.1(react@18.3.1))
      '@imgly/plugin-qr-code-web':
        specifier: workspace:*
        version: file:packages/plugin-qr-code-web(@cesdk/cesdk-js@1.49.1(react@18.3.1))
      '@imgly/plugin-remote-asset-source-web':
        specifier: workspace:*
        version: file:packages/plugin-remote-asset-source-web(@cesdk/cesdk-js@1.49.1(react@18.3.1))
      '@imgly/plugin-soundstripe-web':
        specifier: workspace:*
        version: file:packages/plugin-soundstripe-web(@cesdk/cesdk-js@1.49.1(react@18.3.1))
      '@imgly/plugin-utils':
        specifier: workspace:*
        version: file:packages/plugin-utils(@cesdk/cesdk-js@1.49.1(react@18.3.1))
      '@imgly/plugin-vectorizer-web':
        specifier: workspace:*
        version: file:packages/plugin-vectorizer-web(@cesdk/cesdk-js@1.49.1(react@18.3.1))
      onnxruntime-web:
        specifier: 1.21.0
        version: 1.21.0
      react:
        specifier: ^18.3.1
        version: 18.3.1
      react-dom:
        specifier: ^18.3.1
        version: 18.3.1(react@18.3.1)
      react-router-dom:
        specifier: ^7.3.0
        version: 7.8.2(react-dom@18.3.1(react@18.3.1))(react@18.3.1)
    dependenciesMeta:
      '@imgly/plugin-ai-apps-web':
        injected: true
      '@imgly/plugin-ai-audio-generation-web':
        injected: true
      '@imgly/plugin-ai-generation-web':
        injected: true
      '@imgly/plugin-ai-image-generation-web':
        injected: true
      '@imgly/plugin-ai-text-generation-web':
        injected: true
      '@imgly/plugin-ai-video-generation-web':
        injected: true
      '@imgly/plugin-background-removal-web':
        injected: true
      '@imgly/plugin-cutout-library-web':
        injected: true
      '@imgly/plugin-qr-code-web':
        injected: true
      '@imgly/plugin-remote-asset-source-web':
        injected: true
      '@imgly/plugin-soundstripe-web':
        injected: true
      '@imgly/plugin-utils':
        injected: true
      '@imgly/plugin-vectorizer-web':
        injected: true
    devDependencies:
      '@types/react':
        specifier: ^18.3.18
        version: 18.3.24
      '@types/react-dom':
        specifier: ^18.3.5
        version: 18.3.7(@types/react@18.3.24)
      '@typescript-eslint/eslint-plugin':
        specifier: ^6.21.0
        version: 6.21.0(@typescript-eslint/parser@6.21.0(eslint@8.57.1)(typescript@5.9.2))(eslint@8.57.1)(typescript@5.9.2)
      '@typescript-eslint/parser':
        specifier: ^6.21.0
        version: 6.21.0(eslint@8.57.1)(typescript@5.9.2)
      '@vitejs/plugin-react':
        specifier: ^4.3.4
        version: 4.7.0(vite@5.4.19(@types/node@24.3.0))
      eslint:
        specifier: ^8.57.1
        version: 8.57.1
      eslint-plugin-react-hooks:
        specifier: ^4.6.2
        version: 4.6.2(eslint@8.57.1)
      eslint-plugin-react-refresh:
        specifier: ^0.4.19
        version: 0.4.20(eslint@8.57.1)
      pnpm-sync-dependencies-meta-injected:
        specifier: ^0.0.14
        version: 0.0.14
      typescript:
        specifier: ^5.7.3
        version: 5.9.2
      vite:
        specifier: ^5.4.14
        version: 5.4.19(@types/node@24.3.0)

  packages/api-proxy-cf-worker:
    devDependencies:
      '@cloudflare/vitest-pool-workers':
        specifier: ^0.8.19
        version: 0.8.69(@vitest/runner@3.2.4)(@vitest/snapshot@3.2.4)(vitest@3.2.4(@types/node@24.3.0)(jsdom@20.0.3))
      vitest:
        specifier: ~3.2.0
        version: 3.2.4(@types/node@24.3.0)(jsdom@20.0.3)
      wrangler:
        specifier: ^4.33.2
        version: 4.33.2

  packages/plugin-ai-apps-web:
    dependencies:
      '@cesdk/cesdk-js':
        specifier: 1.49.1
        version: 1.49.1(react@18.3.1)
    dependenciesMeta:
      '@imgly/plugin-ai-audio-generation-web':
        injected: true
      '@imgly/plugin-ai-generation-web':
        injected: true
      '@imgly/plugin-ai-image-generation-web':
        injected: true
      '@imgly/plugin-ai-sticker-generation-web':
        injected: true
      '@imgly/plugin-ai-text-generation-web':
        injected: true
      '@imgly/plugin-ai-video-generation-web':
        injected: true
      '@imgly/plugin-utils':
        injected: true
    devDependencies:
      '@imgly/plugin-ai-audio-generation-web':
        specifier: workspace:*
        version: file:packages/plugin-ai-audio-generation-web(@cesdk/cesdk-js@1.49.1(react@18.3.1))
      '@imgly/plugin-ai-generation-web':
        specifier: workspace:*
        version: file:packages/plugin-ai-generation-web(@cesdk/cesdk-js@1.49.1(react@18.3.1))
      '@imgly/plugin-ai-image-generation-web':
        specifier: workspace:*
        version: file:packages/plugin-ai-image-generation-web(@cesdk/cesdk-js@1.49.1(react@18.3.1))
      '@imgly/plugin-ai-sticker-generation-web':
        specifier: workspace:*
        version: file:packages/plugin-ai-sticker-generation-web(@cesdk/cesdk-js@1.49.1(react@18.3.1))
      '@imgly/plugin-ai-text-generation-web':
        specifier: workspace:*
        version: file:packages/plugin-ai-text-generation-web(@cesdk/cesdk-js@1.49.1(react@18.3.1))(ws@8.18.3)(zod@3.25.76)
      '@imgly/plugin-ai-video-generation-web':
        specifier: workspace:*
        version: file:packages/plugin-ai-video-generation-web(@cesdk/cesdk-js@1.49.1(react@18.3.1))
      '@imgly/plugin-utils':
        specifier: workspace:*
        version: file:packages/plugin-utils(@cesdk/cesdk-js@1.49.1(react@18.3.1))
      esbuild:
        specifier: ^0.19.12
        version: 0.19.12
      jest:
        specifier: ^29.7.0
        version: 29.7.0(@types/node@24.3.0)(ts-node@10.9.2(@types/node@24.3.0)(typescript@5.9.2))
      jest-environment-jsdom:
        specifier: ^29.7.0
        version: 29.7.0
      openapi-types:
        specifier: ^12.1.3
        version: 12.1.3
      ts-jest:
        specifier: ^29.1.2
        version: 29.4.1(@babel/core@7.28.3)(@jest/transform@29.7.0)(@jest/types@30.0.5)(babel-jest@29.7.0(@babel/core@7.28.3))(esbuild@0.19.12)(jest-util@30.0.5)(jest@29.7.0(@types/node@24.3.0)(ts-node@10.9.2(@types/node@24.3.0)(typescript@5.9.2)))(typescript@5.9.2)
      ts-node:
        specifier: ^10.9.2
        version: 10.9.2(@types/node@24.3.0)(typescript@5.9.2)
      typescript:
        specifier: ^5.3.3
        version: 5.9.2

  packages/plugin-ai-audio-generation-web:
    dependencies:
      '@cesdk/cesdk-js':
        specifier: 1.49.1
        version: 1.49.1(react@18.3.1)
    dependenciesMeta:
      '@imgly/plugin-ai-generation-web':
        injected: true
      '@imgly/plugin-utils':
        injected: true
    devDependencies:
      '@imgly/plugin-ai-generation-web':
        specifier: workspace:*
        version: file:packages/plugin-ai-generation-web(@cesdk/cesdk-js@1.49.1(react@18.3.1))
      '@imgly/plugin-utils':
        specifier: workspace:*
        version: file:packages/plugin-utils(@cesdk/cesdk-js@1.49.1(react@18.3.1))
      '@types/ndarray':
        specifier: ^1.0.14
        version: 1.0.14
      chalk:
        specifier: ^5.3.0
        version: 5.6.0
      concurrently:
        specifier: ^8.2.2
        version: 8.2.2
      esbuild:
        specifier: ^0.19.11
        version: 0.19.12
      eslint:
        specifier: ^8.51.0
        version: 8.57.1
      lodash-es:
        specifier: ^4.17.21
        version: 4.17.21
      openapi-types:
        specifier: ^12.1.3
        version: 12.1.3
      typescript:
        specifier: ^5.3.3
        version: 5.9.2

  packages/plugin-ai-generation-web:
    dependencies:
      '@cesdk/cesdk-js':
        specifier: 1.49.1
        version: 1.49.1(react@18.3.1)
    dependenciesMeta:
      '@imgly/plugin-utils':
        injected: true
    devDependencies:
      '@imgly/plugin-utils':
        specifier: workspace:*
        version: file:packages/plugin-utils(@cesdk/cesdk-js@1.49.1(react@18.3.1))
      '@types/jest':
        specifier: ^30.0.0
        version: 30.0.0
      esbuild:
        specifier: ^0.19.12
        version: 0.19.12
      jest:
        specifier: ^29.7.0
        version: 29.7.0(@types/node@24.3.0)(ts-node@10.9.2(@types/node@24.3.0)(typescript@5.9.2))
      jest-environment-jsdom:
        specifier: ^29.7.0
        version: 29.7.0
      openapi-types:
        specifier: ^12.1.3
        version: 12.1.3
      ts-jest:
        specifier: ^29.1.2
        version: 29.4.1(@babel/core@7.28.3)(@jest/transform@29.7.0)(@jest/types@30.0.5)(babel-jest@29.7.0(@babel/core@7.28.3))(esbuild@0.19.12)(jest-util@30.0.5)(jest@29.7.0(@types/node@24.3.0)(ts-node@10.9.2(@types/node@24.3.0)(typescript@5.9.2)))(typescript@5.9.2)
      ts-node:
        specifier: ^10.9.2
        version: 10.9.2(@types/node@24.3.0)(typescript@5.9.2)

  packages/plugin-ai-image-generation-web:
    dependencies:
      '@cesdk/cesdk-js':
        specifier: 1.49.1
        version: 1.49.1(react@18.3.1)
      '@fal-ai/client':
        specifier: ^1.3.0
        version: 1.6.2
    dependenciesMeta:
      '@imgly/plugin-ai-generation-web':
        injected: true
      '@imgly/plugin-utils':
        injected: true
    devDependencies:
      '@imgly/plugin-ai-generation-web':
        specifier: workspace:*
        version: file:packages/plugin-ai-generation-web(@cesdk/cesdk-js@1.49.1(react@18.3.1))
      '@imgly/plugin-utils':
        specifier: workspace:*
        version: file:packages/plugin-utils(@cesdk/cesdk-js@1.49.1(react@18.3.1))
      '@types/jest':
        specifier: ^30.0.0
        version: 30.0.0
      '@types/ndarray':
        specifier: ^1.0.14
        version: 1.0.14
      chalk:
        specifier: ^5.3.0
        version: 5.6.0
      concurrently:
        specifier: ^8.2.2
        version: 8.2.2
      esbuild:
        specifier: ^0.19.11
        version: 0.19.12
      eslint:
        specifier: ^8.51.0
        version: 8.57.1
      lodash-es:
        specifier: ^4.17.21
        version: 4.17.21
      openapi-types:
        specifier: ^12.1.3
        version: 12.1.3
      typescript:
        specifier: ^5.3.3
        version: 5.9.2

  packages/plugin-ai-sticker-generation-web:
    dependencies:
      '@cesdk/cesdk-js':
        specifier: 1.49.1
        version: 1.49.1(react@18.3.1)
      '@fal-ai/client':
        specifier: ^1.3.0
        version: 1.6.2
    dependenciesMeta:
      '@imgly/plugin-ai-generation-web':
        injected: true
      '@imgly/plugin-utils':
        injected: true
    devDependencies:
      '@imgly/plugin-ai-generation-web':
        specifier: workspace:*
        version: file:packages/plugin-ai-generation-web(@cesdk/cesdk-js@1.49.1(react@18.3.1))
      '@imgly/plugin-utils':
        specifier: workspace:*
        version: file:packages/plugin-utils(@cesdk/cesdk-js@1.49.1(react@18.3.1))
      '@types/ndarray':
        specifier: ^1.0.14
        version: 1.0.14
      chalk:
        specifier: ^5.3.0
        version: 5.6.0
      concurrently:
        specifier: ^8.2.2
        version: 8.2.2
      esbuild:
        specifier: ^0.19.11
        version: 0.19.12
      eslint:
        specifier: ^8.51.0
        version: 8.57.1
      lodash-es:
        specifier: ^4.17.21
        version: 4.17.21
      openapi-types:
        specifier: ^12.1.3
        version: 12.1.3
      typescript:
        specifier: ^5.3.3
        version: 5.9.2

  packages/plugin-ai-text-generation-web:
    dependencies:
      '@anthropic-ai/sdk':
        specifier: ^0.39.0
        version: 0.39.0
      '@cesdk/cesdk-js':
        specifier: 1.49.1
        version: 1.49.1(react@18.3.1)
      openai:
        specifier: ^4.68.4
        version: 4.104.0(ws@8.18.3)(zod@3.25.76)
    dependenciesMeta:
      '@imgly/plugin-ai-generation-web':
        injected: true
      '@imgly/plugin-utils':
        injected: true
    devDependencies:
      '@imgly/plugin-ai-generation-web':
        specifier: workspace:*
        version: file:packages/plugin-ai-generation-web(@cesdk/cesdk-js@1.49.1(react@18.3.1))
      '@imgly/plugin-utils':
        specifier: workspace:*
        version: file:packages/plugin-utils(@cesdk/cesdk-js@1.49.1(react@18.3.1))
      '@types/jest':
        specifier: ^30.0.0
        version: 30.0.0
      '@types/ndarray':
        specifier: ^1.0.14
        version: 1.0.14
      chalk:
        specifier: ^5.3.0
        version: 5.6.0
      concurrently:
        specifier: ^8.2.2
        version: 8.2.2
      esbuild:
        specifier: ^0.19.11
        version: 0.19.12
      eslint:
        specifier: ^8.51.0
        version: 8.57.1
      lodash-es:
        specifier: ^4.17.21
        version: 4.17.21
      openapi-types:
        specifier: ^12.1.3
        version: 12.1.3
      typescript:
        specifier: ^5.3.3
        version: 5.9.2

  packages/plugin-ai-video-generation-web:
    dependencies:
      '@cesdk/cesdk-js':
        specifier: 1.49.1
        version: 1.49.1(react@18.3.1)
    dependenciesMeta:
      '@imgly/plugin-ai-generation-web':
        injected: true
      '@imgly/plugin-utils':
        injected: true
    devDependencies:
      '@fal-ai/client':
        specifier: ^1.3.0
        version: 1.6.2
      '@imgly/plugin-ai-generation-web':
        specifier: workspace:*
        version: file:packages/plugin-ai-generation-web(@cesdk/cesdk-js@1.49.1(react@18.3.1))
      '@imgly/plugin-utils':
        specifier: workspace:*
        version: file:packages/plugin-utils(@cesdk/cesdk-js@1.49.1(react@18.3.1))
      '@types/ndarray':
        specifier: ^1.0.14
        version: 1.0.14
      chalk:
        specifier: ^5.3.0
        version: 5.6.0
      concurrently:
        specifier: ^8.2.2
        version: 8.2.2
      esbuild:
        specifier: ^0.19.11
        version: 0.19.12
      eslint:
        specifier: ^8.51.0
        version: 8.57.1
      lodash-es:
        specifier: ^4.17.21
        version: 4.17.21
      openapi-types:
        specifier: ^12.1.3
        version: 12.1.3
      typescript:
        specifier: ^5.3.3
        version: 5.9.2

  packages/plugin-background-removal-web:
    dependencies:
      '@cesdk/cesdk-js':
        specifier: 1.49.1
        version: 1.49.1(react@18.3.1)
      '@imgly/background-removal':
        specifier: 1.7.0
        version: 1.7.0(onnxruntime-web@1.21.0)
      onnxruntime-web:
        specifier: 1.21.0
        version: 1.21.0
    dependenciesMeta:
      '@imgly/plugin-utils':
        injected: true
    devDependencies:
      '@imgly/plugin-utils':
        specifier: workspace:*
        version: file:packages/plugin-utils(@cesdk/cesdk-js@1.49.1(react@18.3.1))
      '@types/lodash-es':
        specifier: ^4.17.12
        version: 4.17.12
      '@types/ndarray':
        specifier: ^1.0.14
        version: 1.0.14
      chalk:
        specifier: ^5.4.1
        version: 5.6.0
      concurrently:
        specifier: ^8.2.2
        version: 8.2.2
      esbuild:
        specifier: ^0.19.12
        version: 0.19.12
      eslint:
        specifier: ^8.57.1
        version: 8.57.1
      lodash-es:
        specifier: ^4.17.21
        version: 4.17.21
      typescript:
        specifier: ^5.7.3
        version: 5.9.2

  packages/plugin-cutout-library-web:
    dependencies:
      '@cesdk/cesdk-js':
        specifier: 1.49.1
        version: 1.49.1(react@18.3.1)
      lodash:
        specifier: ^4.17.21
        version: 4.17.21
    devDependencies:
      '@types/ndarray':
        specifier: ^1.0.14
        version: 1.0.14
      chalk:
        specifier: ^5.4.1
        version: 5.6.0
      concurrently:
        specifier: ^8.2.2
        version: 8.2.2
      esbuild:
        specifier: ^0.19.12
        version: 0.19.12
      eslint:
        specifier: ^8.57.1
        version: 8.57.1
      typescript:
        specifier: ^5.7.3
        version: 5.9.2

  packages/plugin-qr-code-web:
    dependencies:
      '@cesdk/cesdk-js':
        specifier: 1.49.1
        version: 1.49.1(react@18.3.1)
    dependenciesMeta:
      '@imgly/plugin-utils':
        injected: true
    devDependencies:
      '@imgly/plugin-utils':
        specifier: workspace:*
        version: file:packages/plugin-utils(@cesdk/cesdk-js@1.49.1(react@18.3.1))
      '@types/ndarray':
        specifier: ^1.0.14
        version: 1.0.14
      chalk:
        specifier: ^5.4.1
        version: 5.6.0
      concurrently:
        specifier: ^8.2.2
        version: 8.2.2
      esbuild:
        specifier: ^0.19.12
        version: 0.19.12
      eslint:
        specifier: ^8.57.1
        version: 8.57.1
      lodash-es:
        specifier: ^4.17.21
        version: 4.17.21
      pnpm-sync-dependencies-meta-injected:
        specifier: ^0.0.14
        version: 0.0.14
      typescript:
        specifier: ^5.7.3
        version: 5.9.2

  packages/plugin-remote-asset-source-web:
    dependencies:
      '@cesdk/cesdk-js':
        specifier: 1.49.1
        version: 1.49.1(react@18.3.1)
      lodash:
        specifier: ^4.17.21
        version: 4.17.21
      zod:
        specifier: ^3.24.2
        version: 3.25.76
    devDependencies:
      '@types/ndarray':
        specifier: ^1.0.14
        version: 1.0.14
      chalk:
        specifier: ^5.4.1
        version: 5.6.0
      concurrently:
        specifier: ^8.2.2
        version: 8.2.2
      esbuild:
        specifier: ^0.19.12
        version: 0.19.12
      eslint:
        specifier: ^8.57.1
        version: 8.57.1
      typescript:
        specifier: ^5.7.3
        version: 5.9.2

  packages/plugin-soundstripe-web:
    dependencies:
      '@cesdk/cesdk-js':
        specifier: 1.49.1
        version: 1.49.1(react@18.3.1)
    devDependencies:
      '@cesdk/engine':
        specifier: 1.49.1
        version: 1.49.1(react@18.3.1)
      chalk:
        specifier: ^5.4.1
        version: 5.6.0
      concurrently:
        specifier: ^8.2.2
        version: 8.2.2
      esbuild:
        specifier: ^0.19.12
        version: 0.19.12
      eslint:
        specifier: ^8.57.1
        version: 8.57.1
      rimraf:
        specifier: ^6.0.1
        version: 6.0.1
      typescript:
        specifier: ^5.7.3
        version: 5.9.2

  packages/plugin-utils:
    dependencies:
      '@cesdk/cesdk-js':
        specifier: 1.49.1
        version: 1.49.1(react@18.3.1)
      lodash-es:
        specifier: ^4.17.21
        version: 4.17.21
    devDependencies:
      '@types/lodash-es':
        specifier: ^4.17.12
        version: 4.17.12
      '@types/ndarray':
        specifier: ^1.0.14
        version: 1.0.14
      chalk:
        specifier: ^5.4.1
        version: 5.6.0
      concurrently:
        specifier: ^8.2.2
        version: 8.2.2
      esbuild:
        specifier: ^0.19.12
        version: 0.19.12
      eslint:
        specifier: ^8.57.1
        version: 8.57.1
      typescript:
        specifier: ^5.7.3
        version: 5.9.2

  packages/plugin-vectorizer-web:
    dependencies:
      '@cesdk/cesdk-js':
        specifier: 1.49.1
        version: 1.49.1(react@18.3.1)
      '@imgly/vectorizer':
        specifier: 1.0.0
        version: 1.0.0
    dependenciesMeta:
      '@imgly/plugin-utils':
        injected: true
    devDependencies:
      '@imgly/plugin-utils':
        specifier: workspace:*
        version: file:packages/plugin-utils(@cesdk/cesdk-js@1.49.1(react@18.3.1))
      '@types/lodash-es':
        specifier: ^4.17.12
        version: 4.17.12
      chalk:
        specifier: ^5.4.1
        version: 5.6.0
      concurrently:
        specifier: ^8.2.2
        version: 8.2.2
      esbuild:
        specifier: ^0.19.12
        version: 0.19.12
      eslint:
        specifier: ^8.57.1
        version: 8.57.1
      lodash-es:
        specifier: ^4.17.21
        version: 4.17.21
      typescript:
        specifier: ^5.7.3
        version: 5.9.2

packages:

  '@ampproject/remapping@2.3.0':
    resolution: {integrity: sha512-30iZtAPgz+LTIYoeivqYo853f02jBYSd5uGnGpkFV0M3xOt9aN73erkgYAmZU43x4VfqcnLxW9Kpg3R5LC4YYw==}
    engines: {node: '>=6.0.0'}

  '@anthropic-ai/sdk@0.39.0':
    resolution: {integrity: sha512-eMyDIPRZbt1CCLErRCi3exlAvNkBtRe+kW5vvJyef93PmNr/clstYgHhtvmkxN82nlKgzyGPCyGxrm0JQ1ZIdg==}

  '@babel/code-frame@7.27.1':
    resolution: {integrity: sha512-cjQ7ZlQ0Mv3b47hABuTevyTuYN4i+loJKGeV9flcCgIK37cCXRh+L1bd3iBHlynerhQ7BhCkn2BPbQUL+rGqFg==}
    engines: {node: '>=6.9.0'}

  '@babel/compat-data@7.28.0':
    resolution: {integrity: sha512-60X7qkglvrap8mn1lh2ebxXdZYtUcpd7gsmy9kLaBJ4i/WdY8PqTSdxyA8qraikqKQK5C1KRBKXqznrVapyNaw==}
    engines: {node: '>=6.9.0'}

  '@babel/core@7.28.3':
    resolution: {integrity: sha512-yDBHV9kQNcr2/sUr9jghVyz9C3Y5G2zUM2H2lo+9mKv4sFgbA8s8Z9t8D1jiTkGoO/NoIfKMyKWr4s6CN23ZwQ==}
    engines: {node: '>=6.9.0'}

  '@babel/generator@7.28.3':
    resolution: {integrity: sha512-3lSpxGgvnmZznmBkCRnVREPUFJv2wrv9iAoFDvADJc0ypmdOxdUtcLeBgBJ6zE0PMeTKnxeQzyk0xTBq4Ep7zw==}
    engines: {node: '>=6.9.0'}

  '@babel/helper-compilation-targets@7.27.2':
    resolution: {integrity: sha512-2+1thGUUWWjLTYTHZWK1n8Yga0ijBz1XAhUXcKy81rd5g6yh7hGqMp45v7cadSbEHc9G3OTv45SyneRN3ps4DQ==}
    engines: {node: '>=6.9.0'}

  '@babel/helper-globals@7.28.0':
    resolution: {integrity: sha512-+W6cISkXFa1jXsDEdYA8HeevQT/FULhxzR99pxphltZcVaugps53THCeiWA8SguxxpSp3gKPiuYfSWopkLQ4hw==}
    engines: {node: '>=6.9.0'}

  '@babel/helper-module-imports@7.27.1':
    resolution: {integrity: sha512-0gSFWUPNXNopqtIPQvlD5WgXYI5GY2kP2cCvoT8kczjbfcfuIljTbcWrulD1CIPIX2gt1wghbDy08yE1p+/r3w==}
    engines: {node: '>=6.9.0'}

  '@babel/helper-module-transforms@7.28.3':
    resolution: {integrity: sha512-gytXUbs8k2sXS9PnQptz5o0QnpLL51SwASIORY6XaBKF88nsOT0Zw9szLqlSGQDP/4TljBAD5y98p2U1fqkdsw==}
    engines: {node: '>=6.9.0'}
    peerDependencies:
      '@babel/core': ^7.0.0

  '@babel/helper-plugin-utils@7.27.1':
    resolution: {integrity: sha512-1gn1Up5YXka3YYAHGKpbideQ5Yjf1tDa9qYcgysz+cNCXukyLl6DjPXhD3VRwSb8c0J9tA4b2+rHEZtc6R0tlw==}
    engines: {node: '>=6.9.0'}

  '@babel/helper-string-parser@7.27.1':
    resolution: {integrity: sha512-qMlSxKbpRlAridDExk92nSobyDdpPijUq2DW6oDnUqd0iOGxmQjyqhMIihI9+zv4LPyZdRje2cavWPbCbWm3eA==}
    engines: {node: '>=6.9.0'}

  '@babel/helper-validator-identifier@7.27.1':
    resolution: {integrity: sha512-D2hP9eA+Sqx1kBZgzxZh0y1trbuU+JoDkiEwqhQ36nodYqJwyEIhPSdMNd7lOm/4io72luTPWH20Yda0xOuUow==}
    engines: {node: '>=6.9.0'}

  '@babel/helper-validator-option@7.27.1':
    resolution: {integrity: sha512-YvjJow9FxbhFFKDSuFnVCe2WxXk1zWc22fFePVNEaWJEu8IrZVlda6N0uHwzZrUM1il7NC9Mlp4MaJYbYd9JSg==}
    engines: {node: '>=6.9.0'}

  '@babel/helpers@7.28.3':
    resolution: {integrity: sha512-PTNtvUQihsAsDHMOP5pfobP8C6CM4JWXmP8DrEIt46c3r2bf87Ua1zoqevsMo9g+tWDwgWrFP5EIxuBx5RudAw==}
    engines: {node: '>=6.9.0'}

  '@babel/parser@7.28.3':
    resolution: {integrity: sha512-7+Ey1mAgYqFAx2h0RuoxcQT5+MlG3GTV0TQrgr7/ZliKsm/MNDxVVutlWaziMq7wJNAz8MTqz55XLpWvva6StA==}
    engines: {node: '>=6.0.0'}
    hasBin: true

  '@babel/plugin-syntax-async-generators@7.8.4':
    resolution: {integrity: sha512-tycmZxkGfZaxhMRbXlPXuVFpdWlXpir2W4AMhSJgRKzk/eDlIXOhb2LHWoLpDF7TEHylV5zNhykX6KAgHJmTNw==}
    peerDependencies:
      '@babel/core': ^7.0.0-0

  '@babel/plugin-syntax-bigint@7.8.3':
    resolution: {integrity: sha512-wnTnFlG+YxQm3vDxpGE57Pj0srRU4sHE/mDkt1qv2YJJSeUAec2ma4WLUnUPeKjyrfntVwe/N6dCXpU+zL3Npg==}
    peerDependencies:
      '@babel/core': ^7.0.0-0

  '@babel/plugin-syntax-class-properties@7.12.13':
    resolution: {integrity: sha512-fm4idjKla0YahUNgFNLCB0qySdsoPiZP3iQE3rky0mBUtMZ23yDJ9SJdg6dXTSDnulOVqiF3Hgr9nbXvXTQZYA==}
    peerDependencies:
      '@babel/core': ^7.0.0-0

  '@babel/plugin-syntax-class-static-block@7.14.5':
    resolution: {integrity: sha512-b+YyPmr6ldyNnM6sqYeMWE+bgJcJpO6yS4QD7ymxgH34GBPNDM/THBh8iunyvKIZztiwLH4CJZ0RxTk9emgpjw==}
    engines: {node: '>=6.9.0'}
    peerDependencies:
      '@babel/core': ^7.0.0-0

  '@babel/plugin-syntax-import-attributes@7.27.1':
    resolution: {integrity: sha512-oFT0FrKHgF53f4vOsZGi2Hh3I35PfSmVs4IBFLFj4dnafP+hIWDLg3VyKmUHfLoLHlyxY4C7DGtmHuJgn+IGww==}
    engines: {node: '>=6.9.0'}
    peerDependencies:
      '@babel/core': ^7.0.0-0

  '@babel/plugin-syntax-import-meta@7.10.4':
    resolution: {integrity: sha512-Yqfm+XDx0+Prh3VSeEQCPU81yC+JWZ2pDPFSS4ZdpfZhp4MkFMaDC1UqseovEKwSUpnIL7+vK+Clp7bfh0iD7g==}
    peerDependencies:
      '@babel/core': ^7.0.0-0

  '@babel/plugin-syntax-json-strings@7.8.3':
    resolution: {integrity: sha512-lY6kdGpWHvjoe2vk4WrAapEuBR69EMxZl+RoGRhrFGNYVK8mOPAW8VfbT/ZgrFbXlDNiiaxQnAtgVCZ6jv30EA==}
    peerDependencies:
      '@babel/core': ^7.0.0-0

  '@babel/plugin-syntax-jsx@7.27.1':
    resolution: {integrity: sha512-y8YTNIeKoyhGd9O0Jiyzyyqk8gdjnumGTQPsz0xOZOQ2RmkVJeZ1vmmfIvFEKqucBG6axJGBZDE/7iI5suUI/w==}
    engines: {node: '>=6.9.0'}
    peerDependencies:
      '@babel/core': ^7.0.0-0

  '@babel/plugin-syntax-logical-assignment-operators@7.10.4':
    resolution: {integrity: sha512-d8waShlpFDinQ5MtvGU9xDAOzKH47+FFoney2baFIoMr952hKOLp1HR7VszoZvOsV/4+RRszNY7D17ba0te0ig==}
    peerDependencies:
      '@babel/core': ^7.0.0-0

  '@babel/plugin-syntax-nullish-coalescing-operator@7.8.3':
    resolution: {integrity: sha512-aSff4zPII1u2QD7y+F8oDsz19ew4IGEJg9SVW+bqwpwtfFleiQDMdzA/R+UlWDzfnHFCxxleFT0PMIrR36XLNQ==}
    peerDependencies:
      '@babel/core': ^7.0.0-0

  '@babel/plugin-syntax-numeric-separator@7.10.4':
    resolution: {integrity: sha512-9H6YdfkcK/uOnY/K7/aA2xpzaAgkQn37yzWUMRK7OaPOqOpGS1+n0H5hxT9AUw9EsSjPW8SVyMJwYRtWs3X3ug==}
    peerDependencies:
      '@babel/core': ^7.0.0-0

  '@babel/plugin-syntax-object-rest-spread@7.8.3':
    resolution: {integrity: sha512-XoqMijGZb9y3y2XskN+P1wUGiVwWZ5JmoDRwx5+3GmEplNyVM2s2Dg8ILFQm8rWM48orGy5YpI5Bl8U1y7ydlA==}
    peerDependencies:
      '@babel/core': ^7.0.0-0

  '@babel/plugin-syntax-optional-catch-binding@7.8.3':
    resolution: {integrity: sha512-6VPD0Pc1lpTqw0aKoeRTMiB+kWhAoT24PA+ksWSBrFtl5SIRVpZlwN3NNPQjehA2E/91FV3RjLWoVTglWcSV3Q==}
    peerDependencies:
      '@babel/core': ^7.0.0-0

  '@babel/plugin-syntax-optional-chaining@7.8.3':
    resolution: {integrity: sha512-KoK9ErH1MBlCPxV0VANkXW2/dw4vlbGDrFgz8bmUsBGYkFRcbRwMh6cIJubdPrkxRwuGdtCk0v/wPTKbQgBjkg==}
    peerDependencies:
      '@babel/core': ^7.0.0-0

  '@babel/plugin-syntax-private-property-in-object@7.14.5':
    resolution: {integrity: sha512-0wVnp9dxJ72ZUJDV27ZfbSj6iHLoytYZmh3rFcxNnvsJF3ktkzLDZPy/mA17HGsaQT3/DQsWYX1f1QGWkCoVUg==}
    engines: {node: '>=6.9.0'}
    peerDependencies:
      '@babel/core': ^7.0.0-0

  '@babel/plugin-syntax-top-level-await@7.14.5':
    resolution: {integrity: sha512-hx++upLv5U1rgYfwe1xBQUhRmU41NEvpUvrp8jkrSCdvGSnM5/qdRMtylJ6PG5OFkBaHkbTAKTnd3/YyESRHFw==}
    engines: {node: '>=6.9.0'}
    peerDependencies:
      '@babel/core': ^7.0.0-0

  '@babel/plugin-syntax-typescript@7.27.1':
    resolution: {integrity: sha512-xfYCBMxveHrRMnAWl1ZlPXOZjzkN82THFvLhQhFXFt81Z5HnN+EtUkZhv/zcKpmT3fzmWZB0ywiBrbC3vogbwQ==}
    engines: {node: '>=6.9.0'}
    peerDependencies:
      '@babel/core': ^7.0.0-0

  '@babel/plugin-transform-react-jsx-self@7.27.1':
    resolution: {integrity: sha512-6UzkCs+ejGdZ5mFFC/OCUrv028ab2fp1znZmCZjAOBKiBK2jXD1O+BPSfX8X2qjJ75fZBMSnQn3Rq2mrBJK2mw==}
    engines: {node: '>=6.9.0'}
    peerDependencies:
      '@babel/core': ^7.0.0-0

  '@babel/plugin-transform-react-jsx-source@7.27.1':
    resolution: {integrity: sha512-zbwoTsBruTeKB9hSq73ha66iFeJHuaFkUbwvqElnygoNbj/jHRsSeokowZFN3CZ64IvEqcmmkVe89OPXc7ldAw==}
    engines: {node: '>=6.9.0'}
    peerDependencies:
      '@babel/core': ^7.0.0-0

  '@babel/runtime@7.28.3':
    resolution: {integrity: sha512-9uIQ10o0WGdpP6GDhXcdOJPJuDgFtIDtN/9+ArJQ2NAfAmiuhTQdzkaTGR33v43GYS2UrSA0eX2pPPHoFVvpxA==}
    engines: {node: '>=6.9.0'}

  '@babel/template@7.27.2':
    resolution: {integrity: sha512-LPDZ85aEJyYSd18/DkjNh4/y1ntkE5KwUHWTiqgRxruuZL2F1yuHligVHLvcHY2vMHXttKFpJn6LwfI7cw7ODw==}
    engines: {node: '>=6.9.0'}

  '@babel/traverse@7.28.3':
    resolution: {integrity: sha512-7w4kZYHneL3A6NP2nxzHvT3HCZ7puDZZjFMqDpBPECub79sTtSO5CGXDkKrTQq8ksAwfD/XI2MRFX23njdDaIQ==}
    engines: {node: '>=6.9.0'}

  '@babel/types@7.28.2':
    resolution: {integrity: sha512-ruv7Ae4J5dUYULmeXw1gmb7rYRz57OWCPM57pHojnLq/3Z1CK2lNSLTCVjxVk1F/TZHwOZZrOWi0ur95BbLxNQ==}
    engines: {node: '>=6.9.0'}

  '@bcoe/v8-coverage@0.2.3':
    resolution: {integrity: sha512-0hYQ8SB4Db5zvZB4axdMHGwEaQjkZzFjQiN9LVYvIFB2nSUHW9tYpxWriPrWDASIxiaXax83REcLxuSdnGPZtw==}

  '@cesdk/cesdk-js@1.49.1':
    resolution: {integrity: sha512-dLx6iNF6rJQHDng/kMyCRM3y0f3j2yO6moO2Mk1ZxRT4LJcF6LTIPqhd+GOLx2WC6rQ03kibfAQ4N1EH3Jmy0A==}

  '@cesdk/engine@1.49.1':
    resolution: {integrity: sha512-Ugt2Hb/UKCl1so1YCZggZpmMW4zx22xcWKhbcR/XzYxb68fnllgV6w4jS3tgK4/1wA0bx0nyFreZ9e3ml2suYA==}
    peerDependencies:
      react: '>16'
    peerDependenciesMeta:
      react:
        optional: true

  '@cloudflare/kv-asset-handler@0.4.0':
    resolution: {integrity: sha512-+tv3z+SPp+gqTIcImN9o0hqE9xyfQjI1XD9pL6NuKjua9B1y7mNYv0S9cP+QEbA4ppVgGZEmKOvHX5G5Ei1CVA==}
    engines: {node: '>=18.0.0'}

  '@cloudflare/unenv-preset@2.7.1':
    resolution: {integrity: sha512-b0YHedns1FHEdalv9evlydfc/hLPs+LqCbPatmiJ99ScI5QTK0NXqqBhgvQ9qch73tsYfOpdpwtBl1GOcb1C9A==}
    peerDependencies:
      unenv: 2.0.0-rc.19
      workerd: ^1.20250828.1
    peerDependenciesMeta:
      workerd:
        optional: true

  '@cloudflare/vitest-pool-workers@0.8.69':
    resolution: {integrity: sha512-djDVgiqpWhglF4zpXvPoIeIGW4HMiwGAd04ywHcBHR3RzErtTgZND3pZR6JrvcyjAiGh0RVdE+4InYHhpnXMZA==}
    peerDependencies:
      '@vitest/runner': 2.0.x - 3.2.x
      '@vitest/snapshot': 2.0.x - 3.2.x
      vitest: 2.0.x - 3.2.x

  '@cloudflare/workerd-darwin-64@1.20250829.0':
    resolution: {integrity: sha512-IkB5gaLz3gzBg9hIsC/bVvOMDaRiWA5anaPK0ERDXXXJnMiBkLnA009O5Mp0x7j0fpxbw05xaiYXcFdGPdUt3A==}
    engines: {node: '>=16'}
    cpu: [x64]
    os: [darwin]

  '@cloudflare/workerd-darwin-arm64@1.20250829.0':
    resolution: {integrity: sha512-gFYC+w0jznCweKmrv63inEYduGj6crOskgZrn5zHI8S7c3ynC1LSW6LR8E9A2mSOwuDWKM1hHypwctwGUKlikg==}
    engines: {node: '>=16'}
    cpu: [arm64]
    os: [darwin]

  '@cloudflare/workerd-linux-64@1.20250829.0':
    resolution: {integrity: sha512-JS699jk+Bn7j4QF7tdF+Sqhy4EUHM2NGVLF/vOIbpPWQnBVvP6Z+vmxi5MuVUwpAH48kpqbtMx380InNvT5f1Q==}
    engines: {node: '>=16'}
    cpu: [x64]
    os: [linux]

  '@cloudflare/workerd-linux-arm64@1.20250829.0':
    resolution: {integrity: sha512-9Ic/VwcrCEQiIzynmpFQnS8N3uXm8evxUxFe37r6OC8/MGcXZTcp0/lmEk+cjjz+2aw5CfPMP82IdQyRKVZ+Og==}
    engines: {node: '>=16'}
    cpu: [arm64]
    os: [linux]

  '@cloudflare/workerd-windows-64@1.20250829.0':
    resolution: {integrity: sha512-6uETqeeMciRSA00GRGzH1nnz0egDP2bqMOJtTBWlLzFs88GbLe2RXECJxo4E3eVr8yvAMyqwd0WUR4dDBjO7Rg==}
    engines: {node: '>=16'}
    cpu: [x64]
    os: [win32]

  '@cspotcode/source-map-support@0.8.1':
    resolution: {integrity: sha512-IchNf6dN4tHoMFIn/7OE8LWZ19Y6q/67Bmf6vnGREv8RSbBVb9LPJxEcnwrcwX6ixSvaiGoomAUvu4YSxXrVgw==}
    engines: {node: '>=12'}

  '@emnapi/runtime@1.5.0':
    resolution: {integrity: sha512-97/BJ3iXHww3djw6hYIfErCZFee7qCtrneuLa20UXFCOTCfBM2cvQHjWJ2EG0s0MtdNwInarqCTz35i4wWXHsQ==}

  '@esbuild/aix-ppc64@0.19.12':
    resolution: {integrity: sha512-bmoCYyWdEL3wDQIVbcyzRyeKLgk2WtWLTWz1ZIAZF/EGbNOwSA6ew3PftJ1PqMiOOGu0OyFMzG53L0zqIpPeNA==}
    engines: {node: '>=12'}
    cpu: [ppc64]
    os: [aix]

  '@esbuild/aix-ppc64@0.21.5':
    resolution: {integrity: sha512-1SDgH6ZSPTlggy1yI6+Dbkiz8xzpHJEVAlF/AM1tHPLsf5STom9rwtjE4hKAF20FfXXNTFqEYXyJNWh1GiZedQ==}
    engines: {node: '>=12'}
    cpu: [ppc64]
    os: [aix]

  '@esbuild/aix-ppc64@0.25.4':
    resolution: {integrity: sha512-1VCICWypeQKhVbE9oW/sJaAmjLxhVqacdkvPLEjwlttjfwENRSClS8EjBz0KzRyFSCPDIkuXW34Je/vk7zdB7Q==}
    engines: {node: '>=18'}
    cpu: [ppc64]
    os: [aix]

  '@esbuild/android-arm64@0.19.12':
    resolution: {integrity: sha512-P0UVNGIienjZv3f5zq0DP3Nt2IE/3plFzuaS96vihvD0Hd6H/q4WXUGpCxD/E8YrSXfNyRPbpTq+T8ZQioSuPA==}
    engines: {node: '>=12'}
    cpu: [arm64]
    os: [android]

  '@esbuild/android-arm64@0.21.5':
    resolution: {integrity: sha512-c0uX9VAUBQ7dTDCjq+wdyGLowMdtR/GoC2U5IYk/7D1H1JYC0qseD7+11iMP2mRLN9RcCMRcjC4YMclCzGwS/A==}
    engines: {node: '>=12'}
    cpu: [arm64]
    os: [android]

  '@esbuild/android-arm64@0.25.4':
    resolution: {integrity: sha512-bBy69pgfhMGtCnwpC/x5QhfxAz/cBgQ9enbtwjf6V9lnPI/hMyT9iWpR1arm0l3kttTr4L0KSLpKmLp/ilKS9A==}
    engines: {node: '>=18'}
    cpu: [arm64]
    os: [android]

  '@esbuild/android-arm@0.19.12':
    resolution: {integrity: sha512-qg/Lj1mu3CdQlDEEiWrlC4eaPZ1KztwGJ9B6J+/6G+/4ewxJg7gqj8eVYWvao1bXrqGiW2rsBZFSX3q2lcW05w==}
    engines: {node: '>=12'}
    cpu: [arm]
    os: [android]

  '@esbuild/android-arm@0.21.5':
    resolution: {integrity: sha512-vCPvzSjpPHEi1siZdlvAlsPxXl7WbOVUBBAowWug4rJHb68Ox8KualB+1ocNvT5fjv6wpkX6o/iEpbDrf68zcg==}
    engines: {node: '>=12'}
    cpu: [arm]
    os: [android]

  '@esbuild/android-arm@0.25.4':
    resolution: {integrity: sha512-QNdQEps7DfFwE3hXiU4BZeOV68HHzYwGd0Nthhd3uCkkEKK7/R6MTgM0P7H7FAs5pU/DIWsviMmEGxEoxIZ+ZQ==}
    engines: {node: '>=18'}
    cpu: [arm]
    os: [android]

  '@esbuild/android-x64@0.19.12':
    resolution: {integrity: sha512-3k7ZoUW6Q6YqhdhIaq/WZ7HwBpnFBlW905Fa4s4qWJyiNOgT1dOqDiVAQFwBH7gBRZr17gLrlFCRzF6jFh7Kew==}
    engines: {node: '>=12'}
    cpu: [x64]
    os: [android]

  '@esbuild/android-x64@0.21.5':
    resolution: {integrity: sha512-D7aPRUUNHRBwHxzxRvp856rjUHRFW1SdQATKXH2hqA0kAZb1hKmi02OpYRacl0TxIGz/ZmXWlbZgjwWYaCakTA==}
    engines: {node: '>=12'}
    cpu: [x64]
    os: [android]

  '@esbuild/android-x64@0.25.4':
    resolution: {integrity: sha512-TVhdVtQIFuVpIIR282btcGC2oGQoSfZfmBdTip2anCaVYcqWlZXGcdcKIUklfX2wj0JklNYgz39OBqh2cqXvcQ==}
    engines: {node: '>=18'}
    cpu: [x64]
    os: [android]

  '@esbuild/darwin-arm64@0.19.12':
    resolution: {integrity: sha512-B6IeSgZgtEzGC42jsI+YYu9Z3HKRxp8ZT3cqhvliEHovq8HSX2YX8lNocDn79gCKJXOSaEot9MVYky7AKjCs8g==}
    engines: {node: '>=12'}
    cpu: [arm64]
    os: [darwin]

  '@esbuild/darwin-arm64@0.21.5':
    resolution: {integrity: sha512-DwqXqZyuk5AiWWf3UfLiRDJ5EDd49zg6O9wclZ7kUMv2WRFr4HKjXp/5t8JZ11QbQfUS6/cRCKGwYhtNAY88kQ==}
    engines: {node: '>=12'}
    cpu: [arm64]
    os: [darwin]

  '@esbuild/darwin-arm64@0.25.4':
    resolution: {integrity: sha512-Y1giCfM4nlHDWEfSckMzeWNdQS31BQGs9/rouw6Ub91tkK79aIMTH3q9xHvzH8d0wDru5Ci0kWB8b3up/nl16g==}
    engines: {node: '>=18'}
    cpu: [arm64]
    os: [darwin]

  '@esbuild/darwin-x64@0.19.12':
    resolution: {integrity: sha512-hKoVkKzFiToTgn+41qGhsUJXFlIjxI/jSYeZf3ugemDYZldIXIxhvwN6erJGlX4t5h417iFuheZ7l+YVn05N3A==}
    engines: {node: '>=12'}
    cpu: [x64]
    os: [darwin]

  '@esbuild/darwin-x64@0.21.5':
    resolution: {integrity: sha512-se/JjF8NlmKVG4kNIuyWMV/22ZaerB+qaSi5MdrXtd6R08kvs2qCN4C09miupktDitvh8jRFflwGFBQcxZRjbw==}
    engines: {node: '>=12'}
    cpu: [x64]
    os: [darwin]

  '@esbuild/darwin-x64@0.25.4':
    resolution: {integrity: sha512-CJsry8ZGM5VFVeyUYB3cdKpd/H69PYez4eJh1W/t38vzutdjEjtP7hB6eLKBoOdxcAlCtEYHzQ/PJ/oU9I4u0A==}
    engines: {node: '>=18'}
    cpu: [x64]
    os: [darwin]

  '@esbuild/freebsd-arm64@0.19.12':
    resolution: {integrity: sha512-4aRvFIXmwAcDBw9AueDQ2YnGmz5L6obe5kmPT8Vd+/+x/JMVKCgdcRwH6APrbpNXsPz+K653Qg8HB/oXvXVukA==}
    engines: {node: '>=12'}
    cpu: [arm64]
    os: [freebsd]

  '@esbuild/freebsd-arm64@0.21.5':
    resolution: {integrity: sha512-5JcRxxRDUJLX8JXp/wcBCy3pENnCgBR9bN6JsY4OmhfUtIHe3ZW0mawA7+RDAcMLrMIZaf03NlQiX9DGyB8h4g==}
    engines: {node: '>=12'}
    cpu: [arm64]
    os: [freebsd]

  '@esbuild/freebsd-arm64@0.25.4':
    resolution: {integrity: sha512-yYq+39NlTRzU2XmoPW4l5Ifpl9fqSk0nAJYM/V/WUGPEFfek1epLHJIkTQM6bBs1swApjO5nWgvr843g6TjxuQ==}
    engines: {node: '>=18'}
    cpu: [arm64]
    os: [freebsd]

  '@esbuild/freebsd-x64@0.19.12':
    resolution: {integrity: sha512-EYoXZ4d8xtBoVN7CEwWY2IN4ho76xjYXqSXMNccFSx2lgqOG/1TBPW0yPx1bJZk94qu3tX0fycJeeQsKovA8gg==}
    engines: {node: '>=12'}
    cpu: [x64]
    os: [freebsd]

  '@esbuild/freebsd-x64@0.21.5':
    resolution: {integrity: sha512-J95kNBj1zkbMXtHVH29bBriQygMXqoVQOQYA+ISs0/2l3T9/kj42ow2mpqerRBxDJnmkUDCaQT/dfNXWX/ZZCQ==}
    engines: {node: '>=12'}
    cpu: [x64]
    os: [freebsd]

  '@esbuild/freebsd-x64@0.25.4':
    resolution: {integrity: sha512-0FgvOJ6UUMflsHSPLzdfDnnBBVoCDtBTVyn/MrWloUNvq/5SFmh13l3dvgRPkDihRxb77Y17MbqbCAa2strMQQ==}
    engines: {node: '>=18'}
    cpu: [x64]
    os: [freebsd]

  '@esbuild/linux-arm64@0.19.12':
    resolution: {integrity: sha512-EoTjyYyLuVPfdPLsGVVVC8a0p1BFFvtpQDB/YLEhaXyf/5bczaGeN15QkR+O4S5LeJ92Tqotve7i1jn35qwvdA==}
    engines: {node: '>=12'}
    cpu: [arm64]
    os: [linux]

  '@esbuild/linux-arm64@0.21.5':
    resolution: {integrity: sha512-ibKvmyYzKsBeX8d8I7MH/TMfWDXBF3db4qM6sy+7re0YXya+K1cem3on9XgdT2EQGMu4hQyZhan7TeQ8XkGp4Q==}
    engines: {node: '>=12'}
    cpu: [arm64]
    os: [linux]

  '@esbuild/linux-arm64@0.25.4':
    resolution: {integrity: sha512-+89UsQTfXdmjIvZS6nUnOOLoXnkUTB9hR5QAeLrQdzOSWZvNSAXAtcRDHWtqAUtAmv7ZM1WPOOeSxDzzzMogiQ==}
    engines: {node: '>=18'}
    cpu: [arm64]
    os: [linux]

  '@esbuild/linux-arm@0.19.12':
    resolution: {integrity: sha512-J5jPms//KhSNv+LO1S1TX1UWp1ucM6N6XuL6ITdKWElCu8wXP72l9MM0zDTzzeikVyqFE6U8YAV9/tFyj0ti+w==}
    engines: {node: '>=12'}
    cpu: [arm]
    os: [linux]

  '@esbuild/linux-arm@0.21.5':
    resolution: {integrity: sha512-bPb5AHZtbeNGjCKVZ9UGqGwo8EUu4cLq68E95A53KlxAPRmUyYv2D6F0uUI65XisGOL1hBP5mTronbgo+0bFcA==}
    engines: {node: '>=12'}
    cpu: [arm]
    os: [linux]

  '@esbuild/linux-arm@0.25.4':
    resolution: {integrity: sha512-kro4c0P85GMfFYqW4TWOpvmF8rFShbWGnrLqlzp4X1TNWjRY3JMYUfDCtOxPKOIY8B0WC8HN51hGP4I4hz4AaQ==}
    engines: {node: '>=18'}
    cpu: [arm]
    os: [linux]

  '@esbuild/linux-ia32@0.19.12':
    resolution: {integrity: sha512-Thsa42rrP1+UIGaWz47uydHSBOgTUnwBwNq59khgIwktK6x60Hivfbux9iNR0eHCHzOLjLMLfUMLCypBkZXMHA==}
    engines: {node: '>=12'}
    cpu: [ia32]
    os: [linux]

  '@esbuild/linux-ia32@0.21.5':
    resolution: {integrity: sha512-YvjXDqLRqPDl2dvRODYmmhz4rPeVKYvppfGYKSNGdyZkA01046pLWyRKKI3ax8fbJoK5QbxblURkwK/MWY18Tg==}
    engines: {node: '>=12'}
    cpu: [ia32]
    os: [linux]

  '@esbuild/linux-ia32@0.25.4':
    resolution: {integrity: sha512-yTEjoapy8UP3rv8dB0ip3AfMpRbyhSN3+hY8mo/i4QXFeDxmiYbEKp3ZRjBKcOP862Ua4b1PDfwlvbuwY7hIGQ==}
    engines: {node: '>=18'}
    cpu: [ia32]
    os: [linux]

  '@esbuild/linux-loong64@0.19.12':
    resolution: {integrity: sha512-LiXdXA0s3IqRRjm6rV6XaWATScKAXjI4R4LoDlvO7+yQqFdlr1Bax62sRwkVvRIrwXxvtYEHHI4dm50jAXkuAA==}
    engines: {node: '>=12'}
    cpu: [loong64]
    os: [linux]

  '@esbuild/linux-loong64@0.21.5':
    resolution: {integrity: sha512-uHf1BmMG8qEvzdrzAqg2SIG/02+4/DHB6a9Kbya0XDvwDEKCoC8ZRWI5JJvNdUjtciBGFQ5PuBlpEOXQj+JQSg==}
    engines: {node: '>=12'}
    cpu: [loong64]
    os: [linux]

  '@esbuild/linux-loong64@0.25.4':
    resolution: {integrity: sha512-NeqqYkrcGzFwi6CGRGNMOjWGGSYOpqwCjS9fvaUlX5s3zwOtn1qwg1s2iE2svBe4Q/YOG1q6875lcAoQK/F4VA==}
    engines: {node: '>=18'}
    cpu: [loong64]
    os: [linux]

  '@esbuild/linux-mips64el@0.19.12':
    resolution: {integrity: sha512-fEnAuj5VGTanfJ07ff0gOA6IPsvrVHLVb6Lyd1g2/ed67oU1eFzL0r9WL7ZzscD+/N6i3dWumGE1Un4f7Amf+w==}
    engines: {node: '>=12'}
    cpu: [mips64el]
    os: [linux]

  '@esbuild/linux-mips64el@0.21.5':
    resolution: {integrity: sha512-IajOmO+KJK23bj52dFSNCMsz1QP1DqM6cwLUv3W1QwyxkyIWecfafnI555fvSGqEKwjMXVLokcV5ygHW5b3Jbg==}
    engines: {node: '>=12'}
    cpu: [mips64el]
    os: [linux]

  '@esbuild/linux-mips64el@0.25.4':
    resolution: {integrity: sha512-IcvTlF9dtLrfL/M8WgNI/qJYBENP3ekgsHbYUIzEzq5XJzzVEV/fXY9WFPfEEXmu3ck2qJP8LG/p3Q8f7Zc2Xg==}
    engines: {node: '>=18'}
    cpu: [mips64el]
    os: [linux]

  '@esbuild/linux-ppc64@0.19.12':
    resolution: {integrity: sha512-nYJA2/QPimDQOh1rKWedNOe3Gfc8PabU7HT3iXWtNUbRzXS9+vgB0Fjaqr//XNbd82mCxHzik2qotuI89cfixg==}
    engines: {node: '>=12'}
    cpu: [ppc64]
    os: [linux]

  '@esbuild/linux-ppc64@0.21.5':
    resolution: {integrity: sha512-1hHV/Z4OEfMwpLO8rp7CvlhBDnjsC3CttJXIhBi+5Aj5r+MBvy4egg7wCbe//hSsT+RvDAG7s81tAvpL2XAE4w==}
    engines: {node: '>=12'}
    cpu: [ppc64]
    os: [linux]

  '@esbuild/linux-ppc64@0.25.4':
    resolution: {integrity: sha512-HOy0aLTJTVtoTeGZh4HSXaO6M95qu4k5lJcH4gxv56iaycfz1S8GO/5Jh6X4Y1YiI0h7cRyLi+HixMR+88swag==}
    engines: {node: '>=18'}
    cpu: [ppc64]
    os: [linux]

  '@esbuild/linux-riscv64@0.19.12':
    resolution: {integrity: sha512-2MueBrlPQCw5dVJJpQdUYgeqIzDQgw3QtiAHUC4RBz9FXPrskyyU3VI1hw7C0BSKB9OduwSJ79FTCqtGMWqJHg==}
    engines: {node: '>=12'}
    cpu: [riscv64]
    os: [linux]

  '@esbuild/linux-riscv64@0.21.5':
    resolution: {integrity: sha512-2HdXDMd9GMgTGrPWnJzP2ALSokE/0O5HhTUvWIbD3YdjME8JwvSCnNGBnTThKGEB91OZhzrJ4qIIxk/SBmyDDA==}
    engines: {node: '>=12'}
    cpu: [riscv64]
    os: [linux]

  '@esbuild/linux-riscv64@0.25.4':
    resolution: {integrity: sha512-i8JUDAufpz9jOzo4yIShCTcXzS07vEgWzyX3NH2G7LEFVgrLEhjwL3ajFE4fZI3I4ZgiM7JH3GQ7ReObROvSUA==}
    engines: {node: '>=18'}
    cpu: [riscv64]
    os: [linux]

  '@esbuild/linux-s390x@0.19.12':
    resolution: {integrity: sha512-+Pil1Nv3Umes4m3AZKqA2anfhJiVmNCYkPchwFJNEJN5QxmTs1uzyy4TvmDrCRNT2ApwSari7ZIgrPeUx4UZDg==}
    engines: {node: '>=12'}
    cpu: [s390x]
    os: [linux]

  '@esbuild/linux-s390x@0.21.5':
    resolution: {integrity: sha512-zus5sxzqBJD3eXxwvjN1yQkRepANgxE9lgOW2qLnmr8ikMTphkjgXu1HR01K4FJg8h1kEEDAqDcZQtbrRnB41A==}
    engines: {node: '>=12'}
    cpu: [s390x]
    os: [linux]

  '@esbuild/linux-s390x@0.25.4':
    resolution: {integrity: sha512-jFnu+6UbLlzIjPQpWCNh5QtrcNfMLjgIavnwPQAfoGx4q17ocOU9MsQ2QVvFxwQoWpZT8DvTLooTvmOQXkO51g==}
    engines: {node: '>=18'}
    cpu: [s390x]
    os: [linux]

  '@esbuild/linux-x64@0.19.12':
    resolution: {integrity: sha512-B71g1QpxfwBvNrfyJdVDexenDIt1CiDN1TIXLbhOw0KhJzE78KIFGX6OJ9MrtC0oOqMWf+0xop4qEU8JrJTwCg==}
    engines: {node: '>=12'}
    cpu: [x64]
    os: [linux]

  '@esbuild/linux-x64@0.21.5':
    resolution: {integrity: sha512-1rYdTpyv03iycF1+BhzrzQJCdOuAOtaqHTWJZCWvijKD2N5Xu0TtVC8/+1faWqcP9iBCWOmjmhoH94dH82BxPQ==}
    engines: {node: '>=12'}
    cpu: [x64]
    os: [linux]

  '@esbuild/linux-x64@0.25.4':
    resolution: {integrity: sha512-6e0cvXwzOnVWJHq+mskP8DNSrKBr1bULBvnFLpc1KY+d+irZSgZ02TGse5FsafKS5jg2e4pbvK6TPXaF/A6+CA==}
    engines: {node: '>=18'}
    cpu: [x64]
    os: [linux]

  '@esbuild/netbsd-arm64@0.25.4':
    resolution: {integrity: sha512-vUnkBYxZW4hL/ie91hSqaSNjulOnYXE1VSLusnvHg2u3jewJBz3YzB9+oCw8DABeVqZGg94t9tyZFoHma8gWZQ==}
    engines: {node: '>=18'}
    cpu: [arm64]
    os: [netbsd]

  '@esbuild/netbsd-x64@0.19.12':
    resolution: {integrity: sha512-3ltjQ7n1owJgFbuC61Oj++XhtzmymoCihNFgT84UAmJnxJfm4sYCiSLTXZtE00VWYpPMYc+ZQmB6xbSdVh0JWA==}
    engines: {node: '>=12'}
    cpu: [x64]
    os: [netbsd]

  '@esbuild/netbsd-x64@0.21.5':
    resolution: {integrity: sha512-Woi2MXzXjMULccIwMnLciyZH4nCIMpWQAs049KEeMvOcNADVxo0UBIQPfSmxB3CWKedngg7sWZdLvLczpe0tLg==}
    engines: {node: '>=12'}
    cpu: [x64]
    os: [netbsd]

  '@esbuild/netbsd-x64@0.25.4':
    resolution: {integrity: sha512-XAg8pIQn5CzhOB8odIcAm42QsOfa98SBeKUdo4xa8OvX8LbMZqEtgeWE9P/Wxt7MlG2QqvjGths+nq48TrUiKw==}
    engines: {node: '>=18'}
    cpu: [x64]
    os: [netbsd]

  '@esbuild/openbsd-arm64@0.25.4':
    resolution: {integrity: sha512-Ct2WcFEANlFDtp1nVAXSNBPDxyU+j7+tId//iHXU2f/lN5AmO4zLyhDcpR5Cz1r08mVxzt3Jpyt4PmXQ1O6+7A==}
    engines: {node: '>=18'}
    cpu: [arm64]
    os: [openbsd]

  '@esbuild/openbsd-x64@0.19.12':
    resolution: {integrity: sha512-RbrfTB9SWsr0kWmb9srfF+L933uMDdu9BIzdA7os2t0TXhCRjrQyCeOt6wVxr79CKD4c+p+YhCj31HBkYcXebw==}
    engines: {node: '>=12'}
    cpu: [x64]
    os: [openbsd]

  '@esbuild/openbsd-x64@0.21.5':
    resolution: {integrity: sha512-HLNNw99xsvx12lFBUwoT8EVCsSvRNDVxNpjZ7bPn947b8gJPzeHWyNVhFsaerc0n3TsbOINvRP2byTZ5LKezow==}
    engines: {node: '>=12'}
    cpu: [x64]
    os: [openbsd]

  '@esbuild/openbsd-x64@0.25.4':
    resolution: {integrity: sha512-xAGGhyOQ9Otm1Xu8NT1ifGLnA6M3sJxZ6ixylb+vIUVzvvd6GOALpwQrYrtlPouMqd/vSbgehz6HaVk4+7Afhw==}
    engines: {node: '>=18'}
    cpu: [x64]
    os: [openbsd]

  '@esbuild/sunos-x64@0.19.12':
    resolution: {integrity: sha512-HKjJwRrW8uWtCQnQOz9qcU3mUZhTUQvi56Q8DPTLLB+DawoiQdjsYq+j+D3s9I8VFtDr+F9CjgXKKC4ss89IeA==}
    engines: {node: '>=12'}
    cpu: [x64]
    os: [sunos]

  '@esbuild/sunos-x64@0.21.5':
    resolution: {integrity: sha512-6+gjmFpfy0BHU5Tpptkuh8+uw3mnrvgs+dSPQXQOv3ekbordwnzTVEb4qnIvQcYXq6gzkyTnoZ9dZG+D4garKg==}
    engines: {node: '>=12'}
    cpu: [x64]
    os: [sunos]

  '@esbuild/sunos-x64@0.25.4':
    resolution: {integrity: sha512-Mw+tzy4pp6wZEK0+Lwr76pWLjrtjmJyUB23tHKqEDP74R3q95luY/bXqXZeYl4NYlvwOqoRKlInQialgCKy67Q==}
    engines: {node: '>=18'}
    cpu: [x64]
    os: [sunos]

  '@esbuild/win32-arm64@0.19.12':
    resolution: {integrity: sha512-URgtR1dJnmGvX864pn1B2YUYNzjmXkuJOIqG2HdU62MVS4EHpU2946OZoTMnRUHklGtJdJZ33QfzdjGACXhn1A==}
    engines: {node: '>=12'}
    cpu: [arm64]
    os: [win32]

  '@esbuild/win32-arm64@0.21.5':
    resolution: {integrity: sha512-Z0gOTd75VvXqyq7nsl93zwahcTROgqvuAcYDUr+vOv8uHhNSKROyU961kgtCD1e95IqPKSQKH7tBTslnS3tA8A==}
    engines: {node: '>=12'}
    cpu: [arm64]
    os: [win32]

  '@esbuild/win32-arm64@0.25.4':
    resolution: {integrity: sha512-AVUP428VQTSddguz9dO9ngb+E5aScyg7nOeJDrF1HPYu555gmza3bDGMPhmVXL8svDSoqPCsCPjb265yG/kLKQ==}
    engines: {node: '>=18'}
    cpu: [arm64]
    os: [win32]

  '@esbuild/win32-ia32@0.19.12':
    resolution: {integrity: sha512-+ZOE6pUkMOJfmxmBZElNOx72NKpIa/HFOMGzu8fqzQJ5kgf6aTGrcJaFsNiVMH4JKpMipyK+7k0n2UXN7a8YKQ==}
    engines: {node: '>=12'}
    cpu: [ia32]
    os: [win32]

  '@esbuild/win32-ia32@0.21.5':
    resolution: {integrity: sha512-SWXFF1CL2RVNMaVs+BBClwtfZSvDgtL//G/smwAc5oVK/UPu2Gu9tIaRgFmYFFKrmg3SyAjSrElf0TiJ1v8fYA==}
    engines: {node: '>=12'}
    cpu: [ia32]
    os: [win32]

  '@esbuild/win32-ia32@0.25.4':
    resolution: {integrity: sha512-i1sW+1i+oWvQzSgfRcxxG2k4I9n3O9NRqy8U+uugaT2Dy7kLO9Y7wI72haOahxceMX8hZAzgGou1FhndRldxRg==}
    engines: {node: '>=18'}
    cpu: [ia32]
    os: [win32]

  '@esbuild/win32-x64@0.19.12':
    resolution: {integrity: sha512-T1QyPSDCyMXaO3pzBkF96E8xMkiRYbUEZADd29SyPGabqxMViNoii+NcK7eWJAEoU6RZyEm5lVSIjTmcdoB9HA==}
    engines: {node: '>=12'}
    cpu: [x64]
    os: [win32]

  '@esbuild/win32-x64@0.21.5':
    resolution: {integrity: sha512-tQd/1efJuzPC6rCFwEvLtci/xNFcTZknmXs98FYDfGE4wP9ClFV98nyKrzJKVPMhdDnjzLhdUyMX4PsQAPjwIw==}
    engines: {node: '>=12'}
    cpu: [x64]
    os: [win32]

  '@esbuild/win32-x64@0.25.4':
    resolution: {integrity: sha512-nOT2vZNw6hJ+z43oP1SPea/G/6AbN6X+bGNhNuq8NtRHy4wsMhw765IKLNmnjek7GvjWBYQ8Q5VBoYTFg9y1UQ==}
    engines: {node: '>=18'}
    cpu: [x64]
    os: [win32]

  '@eslint-community/eslint-utils@4.7.0':
    resolution: {integrity: sha512-dyybb3AcajC7uha6CvhdVRJqaKyn7w2YKqKyAN37NKYgZT36w+iRb0Dymmc5qEJ549c/S31cMMSFd75bteCpCw==}
    engines: {node: ^12.22.0 || ^14.17.0 || >=16.0.0}
    peerDependencies:
      eslint: ^6.0.0 || ^7.0.0 || >=8.0.0

  '@eslint-community/regexpp@4.12.1':
    resolution: {integrity: sha512-CCZCDJuduB9OUkFkY2IgppNZMi2lBQgD2qzwXkEia16cge2pijY/aXi96CJMquDMn3nJdlPV1A5KrJEXwfLNzQ==}
    engines: {node: ^12.0.0 || ^14.0.0 || >=16.0.0}

  '@eslint/eslintrc@2.1.4':
    resolution: {integrity: sha512-269Z39MS6wVJtsoUl10L60WdkhJVdPG24Q4eZTH3nnF6lpvSShEK3wQjDX9JRWAUPvPh7COouPpU9IrqaZFvtQ==}
    engines: {node: ^12.22.0 || ^14.17.0 || >=16.0.0}

  '@eslint/js@8.57.1':
    resolution: {integrity: sha512-d9zaMRSTIKDLhctzH12MtXvJKSSUhaHcjV+2Z+GK+EEY7XKpP5yR4x+N3TAcHTcu963nIr+TMcCb4DBCYX1z6Q==}
    engines: {node: ^12.22.0 || ^14.17.0 || >=16.0.0}

  '@fal-ai/client@1.6.2':
    resolution: {integrity: sha512-y89jNGAZUpvt+IZfsIczULN95fGQlPxTt2c9bNFWkKe6OBnhOY+qHHH7IO4XgCsbmCwgfzzaSHUItx1nQ3ifHQ==}
    engines: {node: '>=18.0.0'}

  '@gwhitney/detect-indent@7.0.1':
    resolution: {integrity: sha512-7bQW+gkKa2kKZPeJf6+c6gFK9ARxQfn+FKy9ScTBppyKRWH2KzsmweXUoklqeEiHiNVWaeP5csIdsNq6w7QhzA==}
    engines: {node: '>=12.20'}

  '@hapi/hoek@9.3.0':
    resolution: {integrity: sha512-/c6rf4UJlmHlC9b5BaNvzAcFv7HZ2QHaV0D4/HNlBdvFnvQq8RI4kYdhyPCl7Xj+oWvTWQ8ujhqS53LIgAe6KQ==}

  '@hapi/topo@5.1.0':
    resolution: {integrity: sha512-foQZKJig7Ob0BMAYBfcJk8d77QtOe7Wo4ox7ff1lQYoNNAb6jwcY1ncdoy2e9wQZzvNy7ODZCYJkK8kzmcAnAg==}

  '@humanwhocodes/config-array@0.13.0':
    resolution: {integrity: sha512-DZLEEqFWQFiyK6h5YIeynKx7JlvCYWL0cImfSRXZ9l4Sg2efkFGTuFf6vzXjK1cq6IYkU+Eg/JizXw+TD2vRNw==}
    engines: {node: '>=10.10.0'}
    deprecated: Use @eslint/config-array instead

  '@humanwhocodes/module-importer@1.0.1':
    resolution: {integrity: sha512-bxveV4V8v5Yb4ncFTT3rPSgZBOpCkjfK0y4oVVVJwIuDVBRMDXrPyXRL988i5ap9m9bnyEEjWfm5WkBmtffLfA==}
    engines: {node: '>=12.22'}

  '@humanwhocodes/object-schema@2.0.3':
    resolution: {integrity: sha512-93zYdMES/c1D69yZiKDBj0V24vqNzB/koF26KPaagAfd3P/4gUlh3Dys5ogAK+Exi9QyzlD8x/08Zt7wIKcDcA==}
    deprecated: Use @eslint/object-schema instead

  '@img/sharp-darwin-arm64@0.33.5':
    resolution: {integrity: sha512-UT4p+iz/2H4twwAoLCqfA9UH5pI6DggwKEGuaPy7nCVQ8ZsiY5PIcrRvD1DzuY3qYL07NtIQcWnBSY/heikIFQ==}
    engines: {node: ^18.17.0 || ^20.3.0 || >=21.0.0}
    cpu: [arm64]
    os: [darwin]

  '@img/sharp-darwin-x64@0.33.5':
    resolution: {integrity: sha512-fyHac4jIc1ANYGRDxtiqelIbdWkIuQaI84Mv45KvGRRxSAa7o7d1ZKAOBaYbnepLC1WqxfpimdeWfvqqSGwR2Q==}
    engines: {node: ^18.17.0 || ^20.3.0 || >=21.0.0}
    cpu: [x64]
    os: [darwin]

  '@img/sharp-libvips-darwin-arm64@1.0.4':
    resolution: {integrity: sha512-XblONe153h0O2zuFfTAbQYAX2JhYmDHeWikp1LM9Hul9gVPjFY427k6dFEcOL72O01QxQsWi761svJ/ev9xEDg==}
    cpu: [arm64]
    os: [darwin]

  '@img/sharp-libvips-darwin-x64@1.0.4':
    resolution: {integrity: sha512-xnGR8YuZYfJGmWPvmlunFaWJsb9T/AO2ykoP3Fz/0X5XV2aoYBPkX6xqCQvUTKKiLddarLaxpzNe+b1hjeWHAQ==}
    cpu: [x64]
    os: [darwin]

  '@img/sharp-libvips-linux-arm64@1.0.4':
    resolution: {integrity: sha512-9B+taZ8DlyyqzZQnoeIvDVR/2F4EbMepXMc/NdVbkzsJbzkUjhXv/70GQJ7tdLA4YJgNP25zukcxpX2/SueNrA==}
    cpu: [arm64]
    os: [linux]

  '@img/sharp-libvips-linux-arm@1.0.5':
    resolution: {integrity: sha512-gvcC4ACAOPRNATg/ov8/MnbxFDJqf/pDePbBnuBDcjsI8PssmjoKMAz4LtLaVi+OnSb5FK/yIOamqDwGmXW32g==}
    cpu: [arm]
    os: [linux]

  '@img/sharp-libvips-linux-s390x@1.0.4':
    resolution: {integrity: sha512-u7Wz6ntiSSgGSGcjZ55im6uvTrOxSIS8/dgoVMoiGE9I6JAfU50yH5BoDlYA1tcuGS7g/QNtetJnxA6QEsCVTA==}
    cpu: [s390x]
    os: [linux]

  '@img/sharp-libvips-linux-x64@1.0.4':
    resolution: {integrity: sha512-MmWmQ3iPFZr0Iev+BAgVMb3ZyC4KeFc3jFxnNbEPas60e1cIfevbtuyf9nDGIzOaW9PdnDciJm+wFFaTlj5xYw==}
    cpu: [x64]
    os: [linux]

  '@img/sharp-libvips-linuxmusl-arm64@1.0.4':
    resolution: {integrity: sha512-9Ti+BbTYDcsbp4wfYib8Ctm1ilkugkA/uscUn6UXK1ldpC1JjiXbLfFZtRlBhjPZ5o1NCLiDbg8fhUPKStHoTA==}
    cpu: [arm64]
    os: [linux]

  '@img/sharp-libvips-linuxmusl-x64@1.0.4':
    resolution: {integrity: sha512-viYN1KX9m+/hGkJtvYYp+CCLgnJXwiQB39damAO7WMdKWlIhmYTfHjwSbQeUK/20vY154mwezd9HflVFM1wVSw==}
    cpu: [x64]
    os: [linux]

  '@img/sharp-linux-arm64@0.33.5':
    resolution: {integrity: sha512-JMVv+AMRyGOHtO1RFBiJy/MBsgz0x4AWrT6QoEVVTyh1E39TrCUpTRI7mx9VksGX4awWASxqCYLCV4wBZHAYxA==}
    engines: {node: ^18.17.0 || ^20.3.0 || >=21.0.0}
    cpu: [arm64]
    os: [linux]

  '@img/sharp-linux-arm@0.33.5':
    resolution: {integrity: sha512-JTS1eldqZbJxjvKaAkxhZmBqPRGmxgu+qFKSInv8moZ2AmT5Yib3EQ1c6gp493HvrvV8QgdOXdyaIBrhvFhBMQ==}
    engines: {node: ^18.17.0 || ^20.3.0 || >=21.0.0}
    cpu: [arm]
    os: [linux]

  '@img/sharp-linux-s390x@0.33.5':
    resolution: {integrity: sha512-y/5PCd+mP4CA/sPDKl2961b+C9d+vPAveS33s6Z3zfASk2j5upL6fXVPZi7ztePZ5CuH+1kW8JtvxgbuXHRa4Q==}
    engines: {node: ^18.17.0 || ^20.3.0 || >=21.0.0}
    cpu: [s390x]
    os: [linux]

  '@img/sharp-linux-x64@0.33.5':
    resolution: {integrity: sha512-opC+Ok5pRNAzuvq1AG0ar+1owsu842/Ab+4qvU879ippJBHvyY5n2mxF1izXqkPYlGuP/M556uh53jRLJmzTWA==}
    engines: {node: ^18.17.0 || ^20.3.0 || >=21.0.0}
    cpu: [x64]
    os: [linux]

  '@img/sharp-linuxmusl-arm64@0.33.5':
    resolution: {integrity: sha512-XrHMZwGQGvJg2V/oRSUfSAfjfPxO+4DkiRh6p2AFjLQztWUuY/o8Mq0eMQVIY7HJ1CDQUJlxGGZRw1a5bqmd1g==}
    engines: {node: ^18.17.0 || ^20.3.0 || >=21.0.0}
    cpu: [arm64]
    os: [linux]

  '@img/sharp-linuxmusl-x64@0.33.5':
    resolution: {integrity: sha512-WT+d/cgqKkkKySYmqoZ8y3pxx7lx9vVejxW/W4DOFMYVSkErR+w7mf2u8m/y4+xHe7yY9DAXQMWQhpnMuFfScw==}
    engines: {node: ^18.17.0 || ^20.3.0 || >=21.0.0}
    cpu: [x64]
    os: [linux]

  '@img/sharp-wasm32@0.33.5':
    resolution: {integrity: sha512-ykUW4LVGaMcU9lu9thv85CbRMAwfeadCJHRsg2GmeRa/cJxsVY9Rbd57JcMxBkKHag5U/x7TSBpScF4U8ElVzg==}
    engines: {node: ^18.17.0 || ^20.3.0 || >=21.0.0}
    cpu: [wasm32]

  '@img/sharp-win32-ia32@0.33.5':
    resolution: {integrity: sha512-T36PblLaTwuVJ/zw/LaH0PdZkRz5rd3SmMHX8GSmR7vtNSP5Z6bQkExdSK7xGWyxLw4sUknBuugTelgw2faBbQ==}
    engines: {node: ^18.17.0 || ^20.3.0 || >=21.0.0}
    cpu: [ia32]
    os: [win32]

  '@img/sharp-win32-x64@0.33.5':
    resolution: {integrity: sha512-MpY/o8/8kj+EcnxwvrP4aTJSWw/aZ7JIGR4aBeZkZw5B7/Jn+tY9/VNwtcoGmdT7GfggGIU4kygOMSbYnOrAbg==}
    engines: {node: ^18.17.0 || ^20.3.0 || >=21.0.0}
    cpu: [x64]
    os: [win32]

  '@imgly/background-removal@1.7.0':
    resolution: {integrity: sha512-/1ZryrMYg2ckIvJKoTu5Np50JfYMVffDMlVmppw/BdbN3pBTN7e6stI5/7E/LVh9DDzz6J588s7sWqul3fy5wA==}
    peerDependencies:
      onnxruntime-web: 1.21.0

  '@imgly/plugin-ai-apps-web@file:packages/plugin-ai-apps-web':
    resolution: {directory: packages/plugin-ai-apps-web, type: directory}
    peerDependencies:
      '@cesdk/cesdk-js': 1.49.1

  '@imgly/plugin-ai-audio-generation-web@file:packages/plugin-ai-audio-generation-web':
    resolution: {directory: packages/plugin-ai-audio-generation-web, type: directory}
    peerDependencies:
      '@cesdk/cesdk-js': 1.49.1

  '@imgly/plugin-ai-generation-web@file:packages/plugin-ai-generation-web':
    resolution: {directory: packages/plugin-ai-generation-web, type: directory}
    peerDependencies:
      '@cesdk/cesdk-js': 1.49.1

  '@imgly/plugin-ai-image-generation-web@file:packages/plugin-ai-image-generation-web':
    resolution: {directory: packages/plugin-ai-image-generation-web, type: directory}
    peerDependencies:
      '@cesdk/cesdk-js': 1.49.1

  '@imgly/plugin-ai-sticker-generation-web@file:packages/plugin-ai-sticker-generation-web':
    resolution: {directory: packages/plugin-ai-sticker-generation-web, type: directory}
    peerDependencies:
      '@cesdk/cesdk-js': 1.49.1

  '@imgly/plugin-ai-text-generation-web@file:packages/plugin-ai-text-generation-web':
    resolution: {directory: packages/plugin-ai-text-generation-web, type: directory}
    peerDependencies:
      '@cesdk/cesdk-js': 1.49.1

  '@imgly/plugin-ai-video-generation-web@file:packages/plugin-ai-video-generation-web':
    resolution: {directory: packages/plugin-ai-video-generation-web, type: directory}
    peerDependencies:
      '@cesdk/cesdk-js': 1.49.1

  '@imgly/plugin-background-removal-web@file:packages/plugin-background-removal-web':
    resolution: {directory: packages/plugin-background-removal-web, type: directory}
    peerDependencies:
      '@cesdk/cesdk-js': 1.49.1
      onnxruntime-web: 1.21.0

  '@imgly/plugin-cutout-library-web@file:packages/plugin-cutout-library-web':
    resolution: {directory: packages/plugin-cutout-library-web, type: directory}
    peerDependencies:
      '@cesdk/cesdk-js': 1.49.1

  '@imgly/plugin-qr-code-web@file:packages/plugin-qr-code-web':
    resolution: {directory: packages/plugin-qr-code-web, type: directory}
    peerDependencies:
      '@cesdk/cesdk-js': 1.49.1

  '@imgly/plugin-remote-asset-source-web@file:packages/plugin-remote-asset-source-web':
    resolution: {directory: packages/plugin-remote-asset-source-web, type: directory}
    peerDependencies:
      '@cesdk/cesdk-js': 1.49.1

  '@imgly/plugin-soundstripe-web@file:packages/plugin-soundstripe-web':
    resolution: {directory: packages/plugin-soundstripe-web, type: directory}
    peerDependencies:
      '@cesdk/cesdk-js': 1.49.1

  '@imgly/plugin-utils@file:packages/plugin-utils':
    resolution: {directory: packages/plugin-utils, type: directory}
    peerDependencies:
      '@cesdk/cesdk-js': 1.49.1

  '@imgly/plugin-vectorizer-web@file:packages/plugin-vectorizer-web':
    resolution: {directory: packages/plugin-vectorizer-web, type: directory}
    peerDependencies:
      '@cesdk/cesdk-js': 1.49.1

  '@imgly/vectorizer@1.0.0':
    resolution: {integrity: sha512-cXVmZYZgIIX8KOMDBd/xko8Wg158LmWkcjIAjTlKh2Rf9MPsVpuUTCdbPteX3Ut2bMMzmP7CO7cixlkKIizR5Q==}

  '@isaacs/balanced-match@4.0.1':
    resolution: {integrity: sha512-yzMTt9lEb8Gv7zRioUilSglI0c0smZ9k5D65677DLWLtWJaXIS3CqcGyUFByYKlnUj6TkjLVs54fBl6+TiGQDQ==}
    engines: {node: 20 || >=22}

  '@isaacs/brace-expansion@5.0.0':
    resolution: {integrity: sha512-ZT55BDLV0yv0RBm2czMiZ+SqCGO7AvmOM3G/w2xhVPH+te0aKgFjmBvGlL1dH+ql2tgGO3MVrbb3jCKyvpgnxA==}
    engines: {node: 20 || >=22}

  '@isaacs/cliui@8.0.2':
    resolution: {integrity: sha512-O8jcjabXaleOG9DQ0+ARXWZBTfnP4WNAqzuiJK7ll44AmxGKv/J2M4TPjxjY3znBCfvBXFzucm1twdyFybFqEA==}
    engines: {node: '>=12'}

  '@istanbuljs/load-nyc-config@1.1.0':
    resolution: {integrity: sha512-VjeHSlIzpv/NyD3N0YuHfXOPDIixcA1q2ZV98wsMqcYlPmv2n3Yb2lYP9XMElnaFVXg5A7YLTeLu6V84uQDjmQ==}
    engines: {node: '>=8'}

  '@istanbuljs/schema@0.1.3':
    resolution: {integrity: sha512-ZXRY4jNvVgSVQ8DL3LTcakaAtXwTVUxE81hslsyD2AtoXW/wVob10HkOJ1X/pAlcI7D+2YoZKg5do8G/w6RYgA==}
    engines: {node: '>=8'}

  '@jest/console@29.7.0':
    resolution: {integrity: sha512-5Ni4CU7XHQi32IJ398EEP4RrB8eV09sXP2ROqD4bksHrnTree52PsxvX8tpL8LvTZ3pFzXyPbNQReSN41CAhOg==}
    engines: {node: ^14.15.0 || ^16.10.0 || >=18.0.0}

  '@jest/core@29.7.0':
    resolution: {integrity: sha512-n7aeXWKMnGtDA48y8TLWJPJmLmmZ642Ceo78cYWEpiD7FzDgmNDV/GCVRorPABdXLJZ/9wzzgZAlHjXjxDHGsg==}
    engines: {node: ^14.15.0 || ^16.10.0 || >=18.0.0}
    peerDependencies:
      node-notifier: ^8.0.1 || ^9.0.0 || ^10.0.0
    peerDependenciesMeta:
      node-notifier:
        optional: true

  '@jest/diff-sequences@30.0.1':
    resolution: {integrity: sha512-n5H8QLDJ47QqbCNn5SuFjCRDrOLEZ0h8vAHCK5RL9Ls7Xa8AQLa/YxAc9UjFqoEDM48muwtBGjtMY5cr0PLDCw==}
    engines: {node: ^18.14.0 || ^20.0.0 || ^22.0.0 || >=24.0.0}

  '@jest/environment@29.7.0':
    resolution: {integrity: sha512-aQIfHDq33ExsN4jP1NWGXhxgQ/wixs60gDiKO+XVMd8Mn0NWPWgc34ZQDTb2jKaUWQ7MuwoitXAsN2XVXNMpAw==}
    engines: {node: ^14.15.0 || ^16.10.0 || >=18.0.0}

  '@jest/expect-utils@29.7.0':
    resolution: {integrity: sha512-GlsNBWiFQFCVi9QVSx7f5AgMeLxe9YCCs5PuP2O2LdjDAA8Jh9eX7lA1Jq/xdXw3Wb3hyvlFNfZIfcRetSzYcA==}
    engines: {node: ^14.15.0 || ^16.10.0 || >=18.0.0}

  '@jest/expect-utils@30.1.2':
    resolution: {integrity: sha512-HXy1qT/bfdjCv7iC336ExbqqYtZvljrV8odNdso7dWK9bSeHtLlvwWWC3YSybSPL03Gg5rug6WLCZAZFH72m0A==}
    engines: {node: ^18.14.0 || ^20.0.0 || ^22.0.0 || >=24.0.0}

  '@jest/expect@29.7.0':
    resolution: {integrity: sha512-8uMeAMycttpva3P1lBHB8VciS9V0XAr3GymPpipdyQXbBcuhkLQOSe8E/p92RyAdToS6ZD1tFkX+CkhoECE0dQ==}
    engines: {node: ^14.15.0 || ^16.10.0 || >=18.0.0}

  '@jest/fake-timers@29.7.0':
    resolution: {integrity: sha512-q4DH1Ha4TTFPdxLsqDXK1d3+ioSL7yL5oCMJZgDYm6i+6CygW5E5xVr/D1HdsGxjt1ZWSfUAs9OxSB/BNelWrQ==}
    engines: {node: ^14.15.0 || ^16.10.0 || >=18.0.0}

  '@jest/get-type@30.1.0':
    resolution: {integrity: sha512-eMbZE2hUnx1WV0pmURZY9XoXPkUYjpc55mb0CrhtdWLtzMQPFvu/rZkTLZFTsdaVQa+Tr4eWAteqcUzoawq/uA==}
    engines: {node: ^18.14.0 || ^20.0.0 || ^22.0.0 || >=24.0.0}

  '@jest/globals@29.7.0':
    resolution: {integrity: sha512-mpiz3dutLbkW2MNFubUGUEVLkTGiqW6yLVTA+JbP6fI6J5iL9Y0Nlg8k95pcF8ctKwCS7WVxteBs29hhfAotzQ==}
    engines: {node: ^14.15.0 || ^16.10.0 || >=18.0.0}

  '@jest/pattern@30.0.1':
    resolution: {integrity: sha512-gWp7NfQW27LaBQz3TITS8L7ZCQ0TLvtmI//4OwlQRx4rnWxcPNIYjxZpDcN4+UlGxgm3jS5QPz8IPTCkb59wZA==}
    engines: {node: ^18.14.0 || ^20.0.0 || ^22.0.0 || >=24.0.0}

  '@jest/reporters@29.7.0':
    resolution: {integrity: sha512-DApq0KJbJOEzAFYjHADNNxAE3KbhxQB1y5Kplb5Waqw6zVbuWatSnMjE5gs8FUgEPmNsnZA3NCWl9NG0ia04Pg==}
    engines: {node: ^14.15.0 || ^16.10.0 || >=18.0.0}
    peerDependencies:
      node-notifier: ^8.0.1 || ^9.0.0 || ^10.0.0
    peerDependenciesMeta:
      node-notifier:
        optional: true

  '@jest/schemas@29.6.3':
    resolution: {integrity: sha512-mo5j5X+jIZmJQveBKeS/clAueipV7KgiX1vMgCxam1RNYiqE1w62n0/tJJnHtjW8ZHcQco5gY85jA3mi0L+nSA==}
    engines: {node: ^14.15.0 || ^16.10.0 || >=18.0.0}

  '@jest/schemas@30.0.5':
    resolution: {integrity: sha512-DmdYgtezMkh3cpU8/1uyXakv3tJRcmcXxBOcO0tbaozPwpmh4YMsnWrQm9ZmZMfa5ocbxzbFk6O4bDPEc/iAnA==}
    engines: {node: ^18.14.0 || ^20.0.0 || ^22.0.0 || >=24.0.0}

  '@jest/source-map@29.6.3':
    resolution: {integrity: sha512-MHjT95QuipcPrpLM+8JMSzFx6eHp5Bm+4XeFDJlwsvVBjmKNiIAvasGK2fxz2WbGRlnvqehFbh07MMa7n3YJnw==}
    engines: {node: ^14.15.0 || ^16.10.0 || >=18.0.0}

  '@jest/test-result@29.7.0':
    resolution: {integrity: sha512-Fdx+tv6x1zlkJPcWXmMDAG2HBnaR9XPSd5aDWQVsfrZmLVT3lU1cwyxLgRmXR9yrq4NBoEm9BMsfgFzTQAbJYA==}
    engines: {node: ^14.15.0 || ^16.10.0 || >=18.0.0}

  '@jest/test-sequencer@29.7.0':
    resolution: {integrity: sha512-GQwJ5WZVrKnOJuiYiAF52UNUJXgTZx1NHjFSEB0qEMmSZKAkdMoIzw/Cj6x6NF4AvV23AUqDpFzQkN/eYCYTxw==}
    engines: {node: ^14.15.0 || ^16.10.0 || >=18.0.0}

  '@jest/transform@29.7.0':
    resolution: {integrity: sha512-ok/BTPFzFKVMwO5eOHRrvnBVHdRy9IrsrW1GpMaQ9MCnilNLXQKmAX8s1YXDFaai9xJpac2ySzV0YeRRECr2Vw==}
    engines: {node: ^14.15.0 || ^16.10.0 || >=18.0.0}

  '@jest/types@29.6.3':
    resolution: {integrity: sha512-u3UPsIilWKOM3F9CXtrG8LEJmNxwoCQC/XVj4IKYXvvpx7QIi/Kg1LI5uDmDpKlac62NUtX7eLjRh+jVZcLOzw==}
    engines: {node: ^14.15.0 || ^16.10.0 || >=18.0.0}

  '@jest/types@30.0.5':
    resolution: {integrity: sha512-aREYa3aku9SSnea4aX6bhKn4bgv3AXkgijoQgbYV3yvbiGt6z+MQ85+6mIhx9DsKW2BuB/cLR/A+tcMThx+KLQ==}
    engines: {node: ^18.14.0 || ^20.0.0 || ^22.0.0 || >=24.0.0}

  '@jridgewell/gen-mapping@0.3.13':
    resolution: {integrity: sha512-2kkt/7niJ6MgEPxF0bYdQ6etZaA+fQvDcLKckhy1yIQOzaoKjBBjSj63/aLVjYE3qhRt5dvM+uUyfCg6UKCBbA==}

  '@jridgewell/resolve-uri@3.1.2':
    resolution: {integrity: sha512-bRISgCIjP20/tbWSPWMEi54QVPRZExkuD9lJL+UIxUKtwVJA8wW1Trb1jMs1RFXo1CBTNZ/5hpC9QvmKWdopKw==}
    engines: {node: '>=6.0.0'}

  '@jridgewell/sourcemap-codec@1.5.5':
    resolution: {integrity: sha512-cYQ9310grqxueWbl+WuIUIaiUaDcj7WOq5fVhEljNVgRfOUhY9fy2zTvfoqWsnebh8Sl70VScFbICvJnLKB0Og==}

  '@jridgewell/trace-mapping@0.3.30':
    resolution: {integrity: sha512-GQ7Nw5G2lTu/BtHTKfXhKHok2WGetd4XYcVKGx00SjAk8GMwgJM3zr6zORiPGuOE+/vkc90KtTosSSvaCjKb2Q==}

  '@jridgewell/trace-mapping@0.3.9':
    resolution: {integrity: sha512-3Belt6tdc8bPgAtbcmdtNJlirVoTmEb5e2gC94PnkwEW9jI6CAHUeoG85tjWP5WquqfavoMtMwiG4P926ZKKuQ==}

  '@msgpack/msgpack@3.1.2':
    resolution: {integrity: sha512-JEW4DEtBzfe8HvUYecLU9e6+XJnKDlUAIve8FvPzF3Kzs6Xo/KuZkZJsDH0wJXl/qEZbeeE7edxDNY3kMs39hQ==}
    engines: {node: '>= 18'}

  '@nodelib/fs.scandir@2.1.5':
    resolution: {integrity: sha512-vq24Bq3ym5HEQm2NKCr3yXDwjc7vTsEThRDnkp2DK9p1uqLR+DHurm/NOTo0KG7HYHU7eppKZj3MyqYuMBf62g==}
    engines: {node: '>= 8'}

  '@nodelib/fs.stat@2.0.5':
    resolution: {integrity: sha512-RkhPPp2zrqDAQA/2jNhnztcPAlv64XdhIp7a7454A5ovI7Bukxgt7MX7udwAu3zg1DcpPU0rz3VV1SeaqvY4+A==}
    engines: {node: '>= 8'}

  '@nodelib/fs.walk@1.2.8':
    resolution: {integrity: sha512-oGB+UxlgWcgQkgwo8GcEGwemoTFt3FIO9ababBmaGwXIoBKZ+GTy0pP185beGg7Llih/NSHSV2XAs1lnznocSg==}
    engines: {node: '>= 8'}

  '@pnpm/cli-meta@5.0.1':
    resolution: {integrity: sha512-s7rVArn3s78w2ZDWC2/NzMaYBzq39QBmo1BQ4+qq1liX+ltSErDyAx3M/wvvJQgc+Ur3dZJYuc9t96roPnW3XQ==}
    engines: {node: '>=16.14'}

  '@pnpm/cli-utils@2.0.9':
    resolution: {integrity: sha512-mNujOPCopIi4r7D2HJ96hHKPEr/UPuZGruQvPVvjoc/pCP0l+y38xZAT72W2WhEM4Fo/zP8L+6g/zf88qUSbbg==}
    engines: {node: '>=16.14'}
    peerDependencies:
      '@pnpm/logger': ^5.0.0

  '@pnpm/config.env-replace@1.1.0':
    resolution: {integrity: sha512-htyl8TWnKL7K/ESFa1oW2UB5lVDxuF5DpM7tBi6Hu2LNL3mWkIzNLG6N4zoCUP1lCKNxWy/3iu8mS8MvToGd6w==}
    engines: {node: '>=12.22.0'}

  '@pnpm/config@18.4.0':
    resolution: {integrity: sha512-8B4Pw7cnMvO3kYUBZYYIjg6BcGhHwxEEkmBAcqAeF9NM6LmG6F0lFNsOf6XPfHZMx2vUTpZxaWo0FQo1uU2AAw==}
    engines: {node: '>=16.14'}

  '@pnpm/constants@7.1.0':
    resolution: {integrity: sha512-PzpiPtGF+bIrmkNaHgOIfBZw669+rkUtt/5UFzHukiETwI4/+BTYz8FAr+m5Dfuns531Y+fYRFOpB0PdbAU0+w==}
    engines: {node: '>=16.14'}

  '@pnpm/constants@7.1.1':
    resolution: {integrity: sha512-31pZqMtjwV+Vaq7MaPrT1EoDFSYwye3dp6BiHIGRJmVThCQwySRKM7hCvqqI94epNkqFAAYoWrNynWoRYosGdw==}
    engines: {node: '>=16.14'}

  '@pnpm/core-loggers@9.0.1':
    resolution: {integrity: sha512-qP/kk6OeLSxqhvA4n6u4XB6evqD9h1w9p4qtdBOVbkZloCK7L9btkSmKNolBoQ3wrOz7WRFfjRekYUSKphMMCg==}
    engines: {node: '>=16.14'}
    peerDependencies:
      '@pnpm/logger': ^5.0.0

  '@pnpm/dedupe.issues-renderer@1.0.0':
    resolution: {integrity: sha512-vlo2t1ERLH3vsL1PtlCue6qfpWofN2Pt2bvGIPtN6Y4siCZVwjy9GU3yXJk1wS2+a7qj9plPiobebadJgV/VHw==}
    engines: {node: '>=16.14'}

  '@pnpm/dedupe.types@1.0.0':
    resolution: {integrity: sha512-WGZ5E7aMPwaM+WMFYszTCP3Sms/gE0nLgI37gFnNbaKgAh5R7GojSHCxLgXqjiz0Jwx+Qi9BmdDgN1cJs5XBsg==}
    engines: {node: '>=16.14'}

  '@pnpm/default-reporter@12.2.3':
    resolution: {integrity: sha512-ALV6AQOcRPJ5bZlcCHDFQ4cEqH2B/2Luu0VYoAoofINgbhNDOKCrV6PkqLvnMQps98k1f7mtn4w/u4r99+qr7g==}
    engines: {node: '>=16.14'}
    peerDependencies:
      '@pnpm/logger': ^5.0.0

  '@pnpm/error@5.0.1':
    resolution: {integrity: sha512-JQSOeSEqrV6k6+kKgrlSJ7gddJRcjxtNCxSVJRIqwckkGSdSTNpXmKEdGgLlaDuEwElPAZUmLDGSqk5InJ5pMA==}
    engines: {node: '>=16.14'}

  '@pnpm/error@5.0.3':
    resolution: {integrity: sha512-ONJU5cUeoeJSy50qOYsMZQHTA/9QKmGgh1ATfEpCLgtbdwqUiwD9MxHNeXUYYI/pocBCz6r1ZCFqiQvO+8SUKA==}
    engines: {node: '>=16.14'}

  '@pnpm/fetcher-base@14.0.1':
    resolution: {integrity: sha512-DXPZ33CrmDQXnYzwvqyP7I0BF0MQELo4ah2JGpXhLhgOdzU+vj7zdKFo2x82L8anrK861IRi01V8o14oATq1vA==}
    engines: {node: '>=16.14'}

  '@pnpm/find-workspace-dir@6.0.3':
    resolution: {integrity: sha512-0iJnNkS4T8lJE4ldOhRERgER1o59iHA1nMlvpUI5lxNC9SUruH6peRUOlP4/rNcDg+UQ9u0rt5loYOnWKCojtw==}
    engines: {node: '>=16.14'}

  '@pnpm/find-workspace-packages@6.0.9':
    resolution: {integrity: sha512-80t6m6w3EfOg5k88CR8Eya6aOJi2uXyYGFSv2Y+3DqGAWD2x6CFLM3kop2Zi1nL9THMYpYF3hLnBRbqcJ8rmRg==}
    engines: {node: '>=16.14'}

  '@pnpm/fs.find-packages@2.0.1':
    resolution: {integrity: sha512-QxG4YrnqnFdi9zmGxzUUH7YF6hgFqtPjDmiMlUvPbASSFRIr6mIT1rTynos2cbg0bRGXpLpp+0XtyOMdDGnBnQ==}
    engines: {node: '>=16.14'}

  '@pnpm/fs.hard-link-dir@2.0.1':
    resolution: {integrity: sha512-ZsNyKG9YV9rZRhubj8bLxnysLg1LUwh0rdlVnp6ScIT9CtAA+C74kx2KK9E4TNofgb3qAbRqU4aKOaAoLmTSjg==}
    engines: {node: '>=16.14'}
    peerDependencies:
      '@pnpm/logger': ^5.0.0

  '@pnpm/git-utils@1.0.0':
    resolution: {integrity: sha512-lUI+XrzOJN4zdPGOGnFUrmtXAXpXi8wD8OI0nWOZmlh+raqbLzC3VkXu1zgaduOK6YonOcnQW88O+ojav1rAdA==}
    engines: {node: '>=16.14'}

  '@pnpm/graceful-fs@3.0.0':
    resolution: {integrity: sha512-72kkqIL2sacOVr6Y6B6xDGjRC4QgTLeIGkw/5XYyeMgMeL9mDE0lonZEOL9JuLS0XPOXQoyDtRCSmUrzAA57LQ==}
    engines: {node: '>=16.14'}

  '@pnpm/graceful-fs@3.2.0':
    resolution: {integrity: sha512-vRoXJxscDpHak7YE9SqCkzfrayn+Lw+YueOeHIPEqkgokrHeYgYeONoc2kGh0ObHaRtNSsonozVfJ456kxLNvA==}
    engines: {node: '>=16.14'}

  '@pnpm/hooks.types@1.0.1':
    resolution: {integrity: sha512-Zx2hzwxBKv1RmFzyu4pEVY7QeIGUb54smSSYt8GcJgByn+uMXgwJ7ydv9t2Koc90QTqk8J3P2J+RDrZVIQpVQw==}
    engines: {node: '>=16.14'}

  '@pnpm/lockfile-types@5.1.0':
    resolution: {integrity: sha512-14eYp9iOdJ7SyOIVXomXhbVnc14DEhzMLS3eKqxYxi9LkANUfxx1/pwRiRY/lTiP9RFS+OkIcTm2QiLsmNEctw==}
    engines: {node: '>=16.14'}

  '@pnpm/logger@5.2.0':
    resolution: {integrity: sha512-dCdSs2wPCweMkRLdISAKBOKSWeq/9iS9aanWgjoUkFs06KN2o5XGFg53oCXg/KbZhF9AXS3vMHPwTebzCeAEsA==}
    engines: {node: '>=18.12'}

  '@pnpm/manifest-utils@5.0.1':
    resolution: {integrity: sha512-vQUmd0NQNv1yWEeFA4pjuBCs4AqhaHW4bVpuaD19lHE5J9SCs7iNRDpjnxjTm/qgDgO/hqu/spuAXEbPxR8u0A==}
    engines: {node: '>=16.14'}

  '@pnpm/matcher@5.0.0':
    resolution: {integrity: sha512-uh+JBmW8XHGwz9x0K0Ok+TtMiu3ghEaqHHm7dqIubitBP8y9Y0LLP6D2fxWblogjpVzSlH3DpDR1Vicuhw9/cQ==}
    engines: {node: '>=16.14'}

  '@pnpm/network.ca-file@1.0.2':
    resolution: {integrity: sha512-YcPQ8a0jwYU9bTdJDpXjMi7Brhkr1mXsXrUJvjqM2mQDgkRiz8jFaQGOdaLxgjtUfQgZhKy/O3cG/YwmgKaxLA==}
    engines: {node: '>=12.22.0'}

  '@pnpm/npm-conf@2.2.0':
    resolution: {integrity: sha512-roLI1ul/GwzwcfcVpZYPdrgW2W/drLriObl1h+yLF5syc8/5ULWw2ALbCHUWF+4YltIqA3xFSbG4IwyJz37e9g==}
    engines: {node: '>=12'}

  '@pnpm/package-is-installable@8.0.2':
    resolution: {integrity: sha512-eYuqNBjzYf5wXbD4Xm6ZupRPjYxn2sp6mtYL9+bMntx1+yoUlCJABrYcSvbTM7kheoHyHRf+gEQDFKdn5trQ6w==}
    engines: {node: '>=16.14'}
    peerDependencies:
      '@pnpm/logger': ^5.0.0

  '@pnpm/pnpmfile@5.0.7':
    resolution: {integrity: sha512-A8uwamvs9jhf3DYLuGHCngWW8WXEDgcm3nwOeRTWJOOgButgXueIRHcEZPiKgQwy6t116ntimNeW5H3/hjim6w==}
    engines: {node: '>=16.14'}
    peerDependencies:
      '@pnpm/logger': ^5.0.0

  '@pnpm/ramda@0.28.1':
    resolution: {integrity: sha512-zcAG+lvU0fMziNeGXpPyCyCJYp5ZVrPElEE4t14jAmViaihohocZ+dDkcRIyAomox8pQsuZnv1EyHR+pOhmUWw==}

  '@pnpm/read-project-manifest@5.0.1':
    resolution: {integrity: sha512-MDXuQpYFbabSXzAnqP7VIQqBx5Z1fzOhzB/3YmIXJ+tE7Wue//IR3itMSYlWeaFLo1G5PCJklM2zBdvggRw1nw==}
    engines: {node: '>=16.14'}

  '@pnpm/read-project-manifest@5.0.11':
    resolution: {integrity: sha512-themRLiDt9Ud6Somlu0PJbeprBBQEhlI1xNG5bZIv26yfLsc1vYLd1TfgGViD1b8fP0jxAqsUrDM+WMaMKI+gw==}
    engines: {node: '>=16.14'}

  '@pnpm/render-peer-issues@4.0.1':
    resolution: {integrity: sha512-+SsNmbBHH7lBsFrs6dQCEWRtT+Bmq9MYxu+xgkXRplyvjSEQmM0h/UduIw5s8ZAlUuQcxNVTvl0b7ul6OPEIwg==}
    engines: {node: '>=16.14'}

  '@pnpm/resolver-base@10.0.1':
    resolution: {integrity: sha512-2yufLOpiPKQyNVLbL3dgoytkDuuURB5yBOrFtafiuZieGZJid2AeHmFfPhU9hNc/ZM1+wqH3EuVHe/1DdEgm4Q==}
    engines: {node: '>=16.14'}

  '@pnpm/store-controller-types@15.0.1':
    resolution: {integrity: sha512-S88sR6xhQ1ZDhMRIjhaRBA11N2OIDU2W+60szQLU8e2bw+KgGU60LbcXMunTdRnJskuB9UfDyoN6YuRtETBqYA==}
    engines: {node: '>=16.14'}

  '@pnpm/text.comments-parser@2.0.0':
    resolution: {integrity: sha512-DRWtTmmxQQtuWHf1xPt9bqzCSq8d0MQF5x1kdpCDMLd7xk3nP4To2/OGkPrb8MKbrWsgCNDwXyKCFlEKrAg7fg==}
    engines: {node: '>=16.14'}

  '@pnpm/types@9.1.0':
    resolution: {integrity: sha512-MMPDMLOY17bfNhLhR9Qmq6/2keoocnR5DWXZfZDC4dKXugrMsE1jB6RnuU8swJIo4zyCsMT/iVSAtl/XK+9Z+A==}
    engines: {node: '>=16.14'}

  '@pnpm/types@9.4.2':
    resolution: {integrity: sha512-g1hcF8Nv4gd76POilz9gD4LITAPXOe5nX4ijgr8ixCbLQZfcpYiMfJ+C1RlMNRUDo8vhlNB4O3bUlxmT6EAQXA==}
    engines: {node: '>=16.14'}

  '@pnpm/util.lex-comparator@1.0.0':
    resolution: {integrity: sha512-3aBQPHntVgk5AweBWZn+1I/fqZ9krK/w01197aYVkAJQGftb+BVWgEepxY5GChjSW12j52XX+CmfynYZ/p0DFQ==}
    engines: {node: '>=12.22.0'}

  '@pnpm/write-project-manifest@5.0.1':
    resolution: {integrity: sha512-zU4vDfBUx/jUBPmR4CzCqPDOPObb/7iLT3UZvhXSJ8ZXDo9214V6agnJvxQ6bYBcypdiKva0hnb3tmo1chQBYg==}
    engines: {node: '>=16.14'}

  '@pnpm/write-project-manifest@5.0.6':
    resolution: {integrity: sha512-3qkKCftRE/HXzoWedyDuaMMUQzheDwx8AQXR0DnA9ylsBnZQYNut19Ado/gzi5+IvznaMcqrBszw57j3y1/ILw==}
    engines: {node: '>=16.14'}

  '@poppinss/colors@4.1.5':
    resolution: {integrity: sha512-FvdDqtcRCtz6hThExcFOgW0cWX+xwSMWcRuQe5ZEb2m7cVQOAVZOIMt+/v9RxGiD9/OY16qJBXK4CVKWAPalBw==}

  '@poppinss/dumper@0.6.4':
    resolution: {integrity: sha512-iG0TIdqv8xJ3Lt9O8DrPRxw1MRLjNpoqiSGU03P/wNLP/s0ra0udPJ1J2Tx5M0J3H/cVyEgpbn8xUKRY9j59kQ==}

  '@poppinss/exception@1.2.2':
    resolution: {integrity: sha512-m7bpKCD4QMlFCjA/nKTs23fuvoVFoA83brRKmObCUNmi/9tVu8Ve3w4YQAnJu4q3Tjf5fr685HYIC/IA2zHRSg==}

  '@protobufjs/aspromise@1.1.2':
    resolution: {integrity: sha512-j+gKExEuLmKwvz3OgROXtrJ2UG2x8Ch2YZUxahh+s1F2HZ+wAceUNLkvy6zKCPVRkU++ZWQrdxsUeQXmcg4uoQ==}

  '@protobufjs/base64@1.1.2':
    resolution: {integrity: sha512-AZkcAA5vnN/v4PDqKyMR5lx7hZttPDgClv83E//FMNhR2TMcLUhfRUBHCmSl0oi9zMgDDqRUJkSxO3wm85+XLg==}

  '@protobufjs/codegen@2.0.4':
    resolution: {integrity: sha512-YyFaikqM5sH0ziFZCN3xDC7zeGaB/d0IUb9CATugHWbd1FRFwWwt4ld4OYMPWu5a3Xe01mGAULCdqhMlPl29Jg==}

  '@protobufjs/eventemitter@1.1.0':
    resolution: {integrity: sha512-j9ednRT81vYJ9OfVuXG6ERSTdEL1xVsNgqpkxMsbIabzSo3goCjDIveeGv5d03om39ML71RdmrGNjG5SReBP/Q==}

  '@protobufjs/fetch@1.1.0':
    resolution: {integrity: sha512-lljVXpqXebpsijW71PZaCYeIcE5on1w5DlQy5WH6GLbFryLUrBD4932W/E2BSpfRJWseIL4v/KPgBFxDOIdKpQ==}

  '@protobufjs/float@1.0.2':
    resolution: {integrity: sha512-Ddb+kVXlXst9d+R9PfTIxh1EdNkgoRe5tOX6t01f1lYWOvJnSPDBlG241QLzcyPdoNTsblLUdujGSE4RzrTZGQ==}

  '@protobufjs/inquire@1.1.0':
    resolution: {integrity: sha512-kdSefcPdruJiFMVSbn801t4vFK7KB/5gd2fYvrxhuJYg8ILrmn9SKSX2tZdV6V+ksulWqS7aXjBcRXl3wHoD9Q==}

  '@protobufjs/path@1.1.2':
    resolution: {integrity: sha512-6JOcJ5Tm08dOHAbdR3GrvP+yUUfkjG5ePsHYczMFLq3ZmMkAD98cDgcT2iA1lJ9NVwFd4tH/iSSoe44YWkltEA==}

  '@protobufjs/pool@1.1.0':
    resolution: {integrity: sha512-0kELaGSIDBKvcgS4zkjz1PeddatrjYcmMWOlAuAPwAeccUrPHdUqo/J6LiymHHEiJT5NrF1UVwxY14f+fy4WQw==}

  '@protobufjs/utf8@1.1.0':
    resolution: {integrity: sha512-Vvn3zZrhQZkkBE8LSuW3em98c0FwgO4nxzv6OdSxPKJIEKY2bGbHn+mhGIPerzI4twdxaP8/0+06HBpwf345Lw==}

  '@rolldown/pluginutils@1.0.0-beta.27':
    resolution: {integrity: sha512-+d0F4MKMCbeVUJwG96uQ4SgAznZNSq93I3V+9NHA4OpvqG8mRCpGdKmK8l/dl02h2CCDHwW2FqilnTyDcAnqjA==}

  '@rollup/rollup-android-arm-eabi@4.50.0':
    resolution: {integrity: sha512-lVgpeQyy4fWN5QYebtW4buT/4kn4p4IJ+kDNB4uYNT5b8c8DLJDg6titg20NIg7E8RWwdWZORW6vUFfrLyG3KQ==}
    cpu: [arm]
    os: [android]

  '@rollup/rollup-android-arm64@4.50.0':
    resolution: {integrity: sha512-2O73dR4Dc9bp+wSYhviP6sDziurB5/HCym7xILKifWdE9UsOe2FtNcM+I4xZjKrfLJnq5UR8k9riB87gauiQtw==}
    cpu: [arm64]
    os: [android]

  '@rollup/rollup-darwin-arm64@4.50.0':
    resolution: {integrity: sha512-vwSXQN8T4sKf1RHr1F0s98Pf8UPz7pS6P3LG9NSmuw0TVh7EmaE+5Ny7hJOZ0M2yuTctEsHHRTMi2wuHkdS6Hg==}
    cpu: [arm64]
    os: [darwin]

  '@rollup/rollup-darwin-x64@4.50.0':
    resolution: {integrity: sha512-cQp/WG8HE7BCGyFVuzUg0FNmupxC+EPZEwWu2FCGGw5WDT1o2/YlENbm5e9SMvfDFR6FRhVCBePLqj0o8MN7Vw==}
    cpu: [x64]
    os: [darwin]

  '@rollup/rollup-freebsd-arm64@4.50.0':
    resolution: {integrity: sha512-UR1uTJFU/p801DvvBbtDD7z9mQL8J80xB0bR7DqW7UGQHRm/OaKzp4is7sQSdbt2pjjSS72eAtRh43hNduTnnQ==}
    cpu: [arm64]
    os: [freebsd]

  '@rollup/rollup-freebsd-x64@4.50.0':
    resolution: {integrity: sha512-G/DKyS6PK0dD0+VEzH/6n/hWDNPDZSMBmqsElWnCRGrYOb2jC0VSupp7UAHHQ4+QILwkxSMaYIbQ72dktp8pKA==}
    cpu: [x64]
    os: [freebsd]

  '@rollup/rollup-linux-arm-gnueabihf@4.50.0':
    resolution: {integrity: sha512-u72Mzc6jyJwKjJbZZcIYmd9bumJu7KNmHYdue43vT1rXPm2rITwmPWF0mmPzLm9/vJWxIRbao/jrQmxTO0Sm9w==}
    cpu: [arm]
    os: [linux]

  '@rollup/rollup-linux-arm-musleabihf@4.50.0':
    resolution: {integrity: sha512-S4UefYdV0tnynDJV1mdkNawp0E5Qm2MtSs330IyHgaccOFrwqsvgigUD29uT+B/70PDY1eQ3t40+xf6wIvXJyg==}
    cpu: [arm]
    os: [linux]

  '@rollup/rollup-linux-arm64-gnu@4.50.0':
    resolution: {integrity: sha512-1EhkSvUQXJsIhk4msxP5nNAUWoB4MFDHhtc4gAYvnqoHlaL9V3F37pNHabndawsfy/Tp7BPiy/aSa6XBYbaD1g==}
    cpu: [arm64]
    os: [linux]

  '@rollup/rollup-linux-arm64-musl@4.50.0':
    resolution: {integrity: sha512-EtBDIZuDtVg75xIPIK1l5vCXNNCIRM0OBPUG+tbApDuJAy9mKago6QxX+tfMzbCI6tXEhMuZuN1+CU8iDW+0UQ==}
    cpu: [arm64]
    os: [linux]

  '@rollup/rollup-linux-loongarch64-gnu@4.50.0':
    resolution: {integrity: sha512-BGYSwJdMP0hT5CCmljuSNx7+k+0upweM2M4YGfFBjnFSZMHOLYR0gEEj/dxyYJ6Zc6AiSeaBY8dWOa11GF/ppQ==}
    cpu: [loong64]
    os: [linux]

  '@rollup/rollup-linux-ppc64-gnu@4.50.0':
    resolution: {integrity: sha512-I1gSMzkVe1KzAxKAroCJL30hA4DqSi+wGc5gviD0y3IL/VkvcnAqwBf4RHXHyvH66YVHxpKO8ojrgc4SrWAnLg==}
    cpu: [ppc64]
    os: [linux]

  '@rollup/rollup-linux-riscv64-gnu@4.50.0':
    resolution: {integrity: sha512-bSbWlY3jZo7molh4tc5dKfeSxkqnf48UsLqYbUhnkdnfgZjgufLS/NTA8PcP/dnvct5CCdNkABJ56CbclMRYCA==}
    cpu: [riscv64]
    os: [linux]

  '@rollup/rollup-linux-riscv64-musl@4.50.0':
    resolution: {integrity: sha512-LSXSGumSURzEQLT2e4sFqFOv3LWZsEF8FK7AAv9zHZNDdMnUPYH3t8ZlaeYYZyTXnsob3htwTKeWtBIkPV27iQ==}
    cpu: [riscv64]
    os: [linux]

  '@rollup/rollup-linux-s390x-gnu@4.50.0':
    resolution: {integrity: sha512-CxRKyakfDrsLXiCyucVfVWVoaPA4oFSpPpDwlMcDFQvrv3XY6KEzMtMZrA+e/goC8xxp2WSOxHQubP8fPmmjOQ==}
    cpu: [s390x]
    os: [linux]

  '@rollup/rollup-linux-x64-gnu@4.50.0':
    resolution: {integrity: sha512-8PrJJA7/VU8ToHVEPu14FzuSAqVKyo5gg/J8xUerMbyNkWkO9j2ExBho/68RnJsMGNJq4zH114iAttgm7BZVkA==}
    cpu: [x64]
    os: [linux]

  '@rollup/rollup-linux-x64-musl@4.50.0':
    resolution: {integrity: sha512-SkE6YQp+CzpyOrbw7Oc4MgXFvTw2UIBElvAvLCo230pyxOLmYwRPwZ/L5lBe/VW/qT1ZgND9wJfOsdy0XptRvw==}
    cpu: [x64]
    os: [linux]

  '@rollup/rollup-openharmony-arm64@4.50.0':
    resolution: {integrity: sha512-PZkNLPfvXeIOgJWA804zjSFH7fARBBCpCXxgkGDRjjAhRLOR8o0IGS01ykh5GYfod4c2yiiREuDM8iZ+pVsT+Q==}
    cpu: [arm64]
    os: [openharmony]

  '@rollup/rollup-win32-arm64-msvc@4.50.0':
    resolution: {integrity: sha512-q7cIIdFvWQoaCbLDUyUc8YfR3Jh2xx3unO8Dn6/TTogKjfwrax9SyfmGGK6cQhKtjePI7jRfd7iRYcxYs93esg==}
    cpu: [arm64]
    os: [win32]

  '@rollup/rollup-win32-ia32-msvc@4.50.0':
    resolution: {integrity: sha512-XzNOVg/YnDOmFdDKcxxK410PrcbcqZkBmz+0FicpW5jtjKQxcW1BZJEQOF0NJa6JO7CZhett8GEtRN/wYLYJuw==}
    cpu: [ia32]
    os: [win32]

  '@rollup/rollup-win32-x64-msvc@4.50.0':
    resolution: {integrity: sha512-xMmiWRR8sp72Zqwjgtf3QbZfF1wdh8X2ABu3EaozvZcyHJeU0r+XAnXdKgs4cCAp6ORoYoCygipYP1mjmbjrsg==}
    cpu: [x64]
    os: [win32]

  '@rtsao/scc@1.1.0':
    resolution: {integrity: sha512-zt6OdqaDoOnJ1ZYsCYGt9YmWzDXl4vQdKTyJev62gFhRGKdx7mcT54V9KIjg+d2wi9EXsPvAPKe7i7WjfVWB8g==}

  '@sideway/address@4.1.5':
    resolution: {integrity: sha512-IqO/DUQHUkPeixNQ8n0JA6102hT9CmaljNTPmQ1u8MEhBo/R4Q8eKLN/vGZxuebwOroDB4cbpjheD4+/sKFK4Q==}

  '@sideway/formula@3.0.1':
    resolution: {integrity: sha512-/poHZJJVjx3L+zVD6g9KgHfYnb443oi7wLu/XKojDviHy6HOEOA6z1Trk5aR1dGcmPenJEgb2sK2I80LeS3MIg==}

  '@sideway/pinpoint@2.0.0':
    resolution: {integrity: sha512-RNiOoTPkptFtSVzQevY/yWtZwf/RxyVnPy/OcA9HBM3MlGDnBEYL5B41H0MTn0Uec8Hi+2qUtTfG2WWZBmMejQ==}

  '@sinclair/typebox@0.27.8':
    resolution: {integrity: sha512-+Fj43pSMwJs4KRrH/938Uf+uAELIgVBmQzg/q1YG10djyfA3TnrU8N8XzqCh/okZdszqBQTZf96idMfE5lnwTA==}

<<<<<<< HEAD
  '@sindresorhus/is@7.0.2':
    resolution: {integrity: sha512-d9xRovfKNz1SKieM0qJdO+PQonjnnIfSNWfHYnBSJ9hkjm0ZPw6HlxscDXYstp3z+7V2GOFHc+J0CYrYTjqCJw==}
    engines: {node: '>=18'}
=======
  '@sinclair/typebox@0.34.41':
    resolution: {integrity: sha512-6gS8pZzSXdyRHTIqoqSVknxolr1kzfy4/CeDnrzsVz8TTIWUbOBr6gnzOmTYJ3eXQNh4IYHIGi5aIL7sOZ2G/g==}
>>>>>>> fc360571

  '@sinonjs/commons@3.0.1':
    resolution: {integrity: sha512-K3mCHKQ9sVh8o1C9cxkwxaOmXoAMlDxC1mYyHrjqOWEcBjYr76t96zL2zlj5dUGZ3HSw240X1qgH3Mjf1yJWpQ==}

  '@sinonjs/fake-timers@10.3.0':
    resolution: {integrity: sha512-V4BG07kuYSUkTCSBHG8G8TNhM+F19jXFWnQtzj+we8DrkpSBCee9Z3Ms8yiGer/dlmhe35/Xdgyo3/0rQKg7YA==}

  '@speed-highlight/core@1.2.7':
    resolution: {integrity: sha512-0dxmVj4gxg3Jg879kvFS/msl4s9F3T9UXC1InxgOf7t5NvcPD97u/WTA5vL/IxWHMn7qSxBozqrnnE2wvl1m8g==}

  '@tootallnate/once@2.0.0':
    resolution: {integrity: sha512-XCuKFP5PS55gnMVu3dty8KPatLqUoy/ZYzDzAGCQ8JNFCkLXzmI7vNHCR+XpbZaMWQK/vQubr7PkYq8g470J/A==}
    engines: {node: '>= 10'}

  '@tsconfig/node10@1.0.11':
    resolution: {integrity: sha512-DcRjDCujK/kCk/cUe8Xz8ZSpm8mS3mNNpta+jGCA6USEDfktlNvm1+IuZ9eTcDbNk41BHwpHHeW+N1lKCz4zOw==}

  '@tsconfig/node12@1.0.11':
    resolution: {integrity: sha512-cqefuRsh12pWyGsIoBKJA9luFu3mRxCA+ORZvA4ktLSzIuCUtWVxGIuXigEwO5/ywWFMZ2QEGKWvkZG1zDMTag==}

  '@tsconfig/node14@1.0.3':
    resolution: {integrity: sha512-ysT8mhdixWK6Hw3i1V2AeRqZ5WfXg1G43mqoYlM2nc6388Fq5jcXyr5mRsqViLx/GJYdoL0bfXD8nmF+Zn/Iow==}

  '@tsconfig/node16@1.0.4':
    resolution: {integrity: sha512-vxhUy4J8lyeyinH7Azl1pdd43GJhZH/tP2weN8TntQblOY+A0XbT8DJk1/oCPuOOyg/Ja757rG0CgHcWC8OfMA==}

  '@types/babel__core@7.20.5':
    resolution: {integrity: sha512-qoQprZvz5wQFJwMDqeseRXWv3rqMvhgpbXFfVyWhbx9X47POIA6i/+dXefEmZKoAgOaTdaIgNSMqMIU61yRyzA==}

  '@types/babel__generator@7.27.0':
    resolution: {integrity: sha512-ufFd2Xi92OAVPYsy+P4n7/U7e68fex0+Ee8gSG9KX7eo084CWiQ4sdxktvdl0bOPupXtVJPY19zk6EwWqUQ8lg==}

  '@types/babel__template@7.4.4':
    resolution: {integrity: sha512-h/NUaSyG5EyxBIp8YRxo4RMe2/qQgvyowRwVMzhYhBCONbW8PUsg4lkFMrhgZhUe5z3L3MiLDuvyJ/CaPa2A8A==}

  '@types/babel__traverse@7.28.0':
    resolution: {integrity: sha512-8PvcXf70gTDZBgt9ptxJ8elBeBjcLOAcOtoO/mPJjtji1+CdGbHgm77om1GrsPxsiE+uXIpNSK64UYaIwQXd4Q==}

  '@types/chai@5.2.2':
    resolution: {integrity: sha512-8kB30R7Hwqf40JPiKhVzodJs2Qc1ZJ5zuT3uzw5Hq/dhNCl3G3l83jfpdI1e20BP348+fV7VIL/+FxaXkqBmWg==}

  '@types/deep-eql@4.0.2':
    resolution: {integrity: sha512-c9h9dVVMigMPc4bwTvC5dxqtqJZwQPePsWjPlpSOnojbor6pGqdk541lfA7AqFQr5pB1BRdq0juY9db81BwyFw==}

  '@types/estree@1.0.8':
    resolution: {integrity: sha512-dWHzHa2WqEXI/O1E9OjrocMTKJl2mSrEolh1Iomrv6U+JuNwaHXsXx9bLu5gG7BUWFIN0skIQJQ/L1rIex4X6w==}

  '@types/graceful-fs@4.1.9':
    resolution: {integrity: sha512-olP3sd1qOEe5dXTSaFvQG+02VdRXcdytWLAZsAq1PecU8uqQAhkrnbli7DagjtXKW/Bl7YJbUsa8MPcuc8LHEQ==}

  '@types/istanbul-lib-coverage@2.0.6':
    resolution: {integrity: sha512-2QF/t/auWm0lsy8XtKVPG19v3sSOQlJe/YHZgfjb/KBBHOGSV+J2q/S671rcq9uTBrLAXmZpqJiaQbMT+zNU1w==}

  '@types/istanbul-lib-report@3.0.3':
    resolution: {integrity: sha512-NQn7AHQnk/RSLOxrBbGyJM/aVQ+pjj5HCgasFxc0K/KhoATfQ/47AyUl15I2yBUpihjmas+a+VJBOqecrFH+uA==}

  '@types/istanbul-reports@3.0.4':
    resolution: {integrity: sha512-pk2B1NWalF9toCRu6gjBzR69syFjP4Od8WRAX+0mmf9lAjCRicLOWc+ZrxZHx/0XRjotgkF9t6iaMJ+aXcOdZQ==}

  '@types/jest@30.0.0':
    resolution: {integrity: sha512-XTYugzhuwqWjws0CVz8QpM36+T+Dz5mTEBKhNs/esGLnCIlGdRy+Dq78NRjd7ls7r8BC8ZRMOrKlkO1hU0JOwA==}

  '@types/jsdom@20.0.1':
    resolution: {integrity: sha512-d0r18sZPmMQr1eG35u12FZfhIXNrnsPU/g5wvRKCUf/tOGilKKwYMYGqh33BNR6ba+2gkHw1EUiHoN3mn7E5IQ==}

  '@types/json-schema@7.0.15':
    resolution: {integrity: sha512-5+fP8P8MFNC+AyZCDxrB2pkZFPGzqQWUzpSeuuVLvm8VMcorNYavBqoFcxK8bQz4Qsbn4oUEEem4wDLfcysGHA==}

  '@types/json5@0.0.29':
    resolution: {integrity: sha512-dRLjCWHYg4oaA77cxO64oO+7JwCwnIzkZPdrrC71jQmQtlhM556pwKo5bUzqvZndkVbeFLIIi+9TC40JNF5hNQ==}

  '@types/lodash-es@4.17.12':
    resolution: {integrity: sha512-0NgftHUcV4v34VhXm8QBSftKVXtbkBG3ViCjs6+eJ5a6y6Mi/jiFGPc1sC7QK+9BFhWrURE3EOggmWaSxL9OzQ==}

  '@types/lodash@4.17.20':
    resolution: {integrity: sha512-H3MHACvFUEiujabxhaI/ImO6gUrd8oOurg7LQtS7mbwIXA/cUqWrvBsaeJ23aZEPk1TAYkurjfMbSELfoCXlGA==}

  '@types/ndarray@1.0.14':
    resolution: {integrity: sha512-oANmFZMnFQvb219SSBIhI1Ih/r4CvHDOzkWyJS/XRqkMrGH5/kaPSA1hQhdIBzouaE+5KpE/f5ylI9cujmckQg==}

  '@types/node-fetch@2.6.13':
    resolution: {integrity: sha512-QGpRVpzSaUs30JBSGPjOg4Uveu384erbHBoT1zeONvyCfwQxIkUshLAOqN/k9EjGviPRmWTTe6aH2qySWKTVSw==}

  '@types/node@18.19.123':
    resolution: {integrity: sha512-K7DIaHnh0mzVxreCR9qwgNxp3MH9dltPNIEddW9MYUlcKAzm+3grKNSTe2vCJHI1FaLpvpL5JGJrz1UZDKYvDg==}

  '@types/node@24.3.0':
    resolution: {integrity: sha512-aPTXCrfwnDLj4VvXrm+UUCQjNEvJgNA8s5F1cvwQU+3KNltTOkBm1j30uNLyqqPNe7gE3KFzImYoZEfLhp4Yow==}

  '@types/prop-types@15.7.15':
    resolution: {integrity: sha512-F6bEyamV9jKGAFBEmlQnesRPGOQqS2+Uwi0Em15xenOxHaf2hv6L8YCVn3rPdPJOiJfPiCnLIRyvwVaqMY3MIw==}

  '@types/react-dom@18.3.7':
    resolution: {integrity: sha512-MEe3UeoENYVFXzoXEWsvcpg6ZvlrFNlOQ7EOsvhI3CfAXwzPfO8Qwuxd40nepsYKqyyVQnTdEfv68q91yLcKrQ==}
    peerDependencies:
      '@types/react': ^18.0.0

  '@types/react@18.3.24':
    resolution: {integrity: sha512-0dLEBsA1kI3OezMBF8nSsb7Nk19ZnsyE1LLhB8r27KbgU5H4pvuqZLdtE+aUkJVoXgTVuA+iLIwmZ0TuK4tx6A==}

  '@types/semver@7.7.0':
    resolution: {integrity: sha512-k107IF4+Xr7UHjwDc7Cfd6PRQfbdkiRabXGRjo07b4WyPahFBZCZ1sE+BNxYIJPPg73UkfOsVOLwqVc/6ETrIA==}

  '@types/ssri@7.1.5':
    resolution: {integrity: sha512-odD/56S3B51liILSk5aXJlnYt99S6Rt9EFDDqGtJM26rKHApHcwyU/UoYHrzKkdkHMAIquGWCuHtQTbes+FRQw==}

  '@types/stack-utils@2.0.3':
    resolution: {integrity: sha512-9aEbYZ3TbYMznPdcdr3SmIrLXwC/AKZXQeCf9Pgao5CKb8CyHuEX5jzWPTkvregvhRJHcpRO6BFoGW9ycaOkYw==}

  '@types/tough-cookie@4.0.5':
    resolution: {integrity: sha512-/Ad8+nIOV7Rl++6f1BdKxFSMgmoqEoYbHRpPcx3JEfv8VRsQe9Z4mCXeJBzxs7mbHY/XOZZuXlRNfhpVPbs6ZA==}

  '@types/yargs-parser@21.0.3':
    resolution: {integrity: sha512-I4q9QU9MQv4oEOz4tAHJtNz1cwuLxn2F3xcc2iV5WdqLPpUnj30aUuxt1mAxYTG+oe8CZMV/+6rU4S4gRDzqtQ==}

  '@types/yargs@17.0.33':
    resolution: {integrity: sha512-WpxBCKWPLr4xSsHgz511rFJAM+wS28w2zEO1QDNY5zM/S8ok70NNfztH0xwhqKyaK0OHCbN98LDAZuy1ctxDkA==}

  '@typescript-eslint/eslint-plugin@6.21.0':
    resolution: {integrity: sha512-oy9+hTPCUFpngkEZUSzbf9MxI65wbKFoQYsgPdILTfbUldp5ovUuphZVe4i30emU9M/kP+T64Di0mxl7dSw3MA==}
    engines: {node: ^16.0.0 || >=18.0.0}
    peerDependencies:
      '@typescript-eslint/parser': ^6.0.0 || ^6.0.0-alpha
      eslint: ^7.0.0 || ^8.0.0
      typescript: '*'
    peerDependenciesMeta:
      typescript:
        optional: true

  '@typescript-eslint/parser@6.21.0':
    resolution: {integrity: sha512-tbsV1jPne5CkFQCgPBcDOt30ItF7aJoZL997JSF7MhGQqOeT3svWRYxiqlfA5RUdlHN6Fi+EI9bxqbdyAUZjYQ==}
    engines: {node: ^16.0.0 || >=18.0.0}
    peerDependencies:
      eslint: ^7.0.0 || ^8.0.0
      typescript: '*'
    peerDependenciesMeta:
      typescript:
        optional: true

  '@typescript-eslint/scope-manager@6.21.0':
    resolution: {integrity: sha512-OwLUIWZJry80O99zvqXVEioyniJMa+d2GrqpUTqi5/v5D5rOrppJVBPa0yKCblcigC0/aYAzxxqQ1B+DS2RYsg==}
    engines: {node: ^16.0.0 || >=18.0.0}

  '@typescript-eslint/type-utils@6.21.0':
    resolution: {integrity: sha512-rZQI7wHfao8qMX3Rd3xqeYSMCL3SoiSQLBATSiVKARdFGCYSRvmViieZjqc58jKgs8Y8i9YvVVhRbHSTA4VBag==}
    engines: {node: ^16.0.0 || >=18.0.0}
    peerDependencies:
      eslint: ^7.0.0 || ^8.0.0
      typescript: '*'
    peerDependenciesMeta:
      typescript:
        optional: true

  '@typescript-eslint/types@6.21.0':
    resolution: {integrity: sha512-1kFmZ1rOm5epu9NZEZm1kckCDGj5UJEf7P1kliH4LKu/RkwpsfqqGmY2OOcUs18lSlQBKLDYBOGxRVtrMN5lpg==}
    engines: {node: ^16.0.0 || >=18.0.0}

  '@typescript-eslint/typescript-estree@6.21.0':
    resolution: {integrity: sha512-6npJTkZcO+y2/kr+z0hc4HwNfrrP4kNYh57ek7yCNlrBjWQ1Y0OS7jiZTkgumrvkX5HkEKXFZkkdFNkaW2wmUQ==}
    engines: {node: ^16.0.0 || >=18.0.0}
    peerDependencies:
      typescript: '*'
    peerDependenciesMeta:
      typescript:
        optional: true

  '@typescript-eslint/utils@6.21.0':
    resolution: {integrity: sha512-NfWVaC8HP9T8cbKQxHcsJBY5YE1O33+jpMwN45qzWWaPDZgLIbo12toGMWnmhvCpd3sIxkpDw3Wv1B3dYrbDQQ==}
    engines: {node: ^16.0.0 || >=18.0.0}
    peerDependencies:
      eslint: ^7.0.0 || ^8.0.0

  '@typescript-eslint/visitor-keys@6.21.0':
    resolution: {integrity: sha512-JJtkDduxLi9bivAB+cYOVMtbkqdPOhZ+ZI5LC47MIRrDV4Yn2o+ZnW10Nkmr28xRpSpdJ6Sm42Hjf2+REYXm0A==}
    engines: {node: ^16.0.0 || >=18.0.0}

  '@ungap/structured-clone@1.3.0':
    resolution: {integrity: sha512-WmoN8qaIAo7WTYWbAZuG8PYEhn5fkz7dZrqTBZ7dtt//lL2Gwms1IcnQ5yHqjDfX8Ft5j4YzDM23f87zBfDe9g==}

  '@vitejs/plugin-react@4.7.0':
    resolution: {integrity: sha512-gUu9hwfWvvEDBBmgtAowQCojwZmJ5mcLn3aufeCsitijs3+f2NsrPtlAWIR6OPiqljl96GVCUbLe0HyqIpVaoA==}
    engines: {node: ^14.18.0 || >=16.0.0}
    peerDependencies:
      vite: ^4.2.0 || ^5.0.0 || ^6.0.0 || ^7.0.0

  '@vitest/expect@3.2.4':
    resolution: {integrity: sha512-Io0yyORnB6sikFlt8QW5K7slY4OjqNX9jmJQ02QDda8lyM6B5oNgVWoSoKPac8/kgnCUzuHQKrSLtu/uOqqrig==}

  '@vitest/mocker@3.2.4':
    resolution: {integrity: sha512-46ryTE9RZO/rfDd7pEqFl7etuyzekzEhUbTW3BvmeO/BcCMEgq59BKhek3dXDWgAj4oMK6OZi+vRr1wPW6qjEQ==}
    peerDependencies:
      msw: ^2.4.9
      vite: ^5.0.0 || ^6.0.0 || ^7.0.0-0
    peerDependenciesMeta:
      msw:
        optional: true
      vite:
        optional: true

  '@vitest/pretty-format@3.2.4':
    resolution: {integrity: sha512-IVNZik8IVRJRTr9fxlitMKeJeXFFFN0JaB9PHPGQ8NKQbGpfjlTx9zO4RefN8gp7eqjNy8nyK3NZmBzOPeIxtA==}

  '@vitest/runner@3.2.4':
    resolution: {integrity: sha512-oukfKT9Mk41LreEW09vt45f8wx7DordoWUZMYdY/cyAk7w5TWkTRCNZYF7sX7n2wB7jyGAl74OxgwhPgKaqDMQ==}

  '@vitest/snapshot@3.2.4':
    resolution: {integrity: sha512-dEYtS7qQP2CjU27QBC5oUOxLE/v5eLkGqPE0ZKEIDGMs4vKWe7IjgLOeauHsR0D5YuuycGRO5oSRXnwnmA78fQ==}

  '@vitest/spy@3.2.4':
    resolution: {integrity: sha512-vAfasCOe6AIK70iP5UD11Ac4siNUNJ9i/9PZ3NKx07sG6sUxeag1LWdNrMWeKKYBLlzuK+Gn65Yd5nyL6ds+nw==}

  '@vitest/utils@3.2.4':
    resolution: {integrity: sha512-fB2V0JFrQSMsCo9HiSq3Ezpdv4iYaXRG1Sx8edX3MwxfyNn83mKiGzOcH+Fkxt4MHxr3y42fQi1oeAInqgX2QA==}

  '@zkochan/which@2.0.3':
    resolution: {integrity: sha512-C1ReN7vt2/2O0fyTsx5xnbQuxBrmG5NMSbcIkPKCCfCTJgpZBsuRYzFXHj3nVq8vTfK7vxHUmzfCpSHgO7j4rg==}
    engines: {node: '>= 8'}
    hasBin: true

  abab@2.0.6:
    resolution: {integrity: sha512-j2afSsaIENvHZN2B8GOpF566vZ5WVk5opAiMTvWgaQT8DkbOqsTfvNAvHoRGU2zzP8cPoqys+xHTRDWW8L+/BA==}
    deprecated: Use your platform's native atob() and btoa() methods instead

  abort-controller@3.0.0:
    resolution: {integrity: sha512-h8lQ8tacZYnR3vNQTgibj+tODHI5/+l06Au2Pcriv/Gmet0eaj4TwWH41sO9wnHDiQsEj19q0drzdWdeAHtweg==}
    engines: {node: '>=6.5'}

  acorn-globals@7.0.1:
    resolution: {integrity: sha512-umOSDSDrfHbTNPuNpC2NSnnA3LUrqpevPb4T9jRx4MagXNS0rs+gwiTcAvqCRmsD6utzsrzNt+ebm00SNWiC3Q==}

  acorn-jsx@5.3.2:
    resolution: {integrity: sha512-rq9s+JNhf0IChjtDXxllJ7g41oZk5SlXtp0LHwyA5cejwn7vKmKp4pPri6YEePv2PU65sAsegbXtIinmDFDXgQ==}
    peerDependencies:
      acorn: ^6.0.0 || ^7.0.0 || ^8.0.0

  acorn-walk@8.3.2:
    resolution: {integrity: sha512-cjkyv4OtNCIeqhHrfS81QWXoCBPExR/J62oyEqepVw8WaQeSqpW2uhuLPh1m9eWhDuOo/jUXVTlifvesOWp/4A==}
    engines: {node: '>=0.4.0'}

  acorn-walk@8.3.4:
    resolution: {integrity: sha512-ueEepnujpqee2o5aIYnvHU6C0A42MNdsIDeqy5BydrkuC5R1ZuUFnm27EeFJGoEHJQgn3uleRvmTXaJgfXbt4g==}
    engines: {node: '>=0.4.0'}

  acorn@8.14.0:
    resolution: {integrity: sha512-cl669nCJTZBsL97OF4kUQm5g5hC2uihk0NxY3WENAC0TYdILVkAyHymAntgxGkl7K+t0cXIrH5siy5S4XkFycA==}
    engines: {node: '>=0.4.0'}
    hasBin: true

  acorn@8.15.0:
    resolution: {integrity: sha512-NZyJarBfL7nWwIq+FDL6Zp/yHEhePMNnnJ0y3qfieCrmNvYct8uvtiV41UvlSe6apAfk0fY1FbWx+NwfmpvtTg==}
    engines: {node: '>=0.4.0'}
    hasBin: true

  agent-base@6.0.2:
    resolution: {integrity: sha512-RZNwNclF7+MS/8bDg70amg32dyeZGZxiDuQmZxKLAlQjr3jGyLx+4Kkk58UO7D2QdgFIQCovuSuZESne6RG6XQ==}
    engines: {node: '>= 6.0.0'}

  agentkeepalive@4.6.0:
    resolution: {integrity: sha512-kja8j7PjmncONqaTsB8fQ+wE2mSU2DJ9D4XKoJ5PFWIdRMa6SLSN1ff4mOr4jCbfRSsxR4keIiySJU0N9T5hIQ==}
    engines: {node: '>= 8.0.0'}

  ajv@6.12.6:
    resolution: {integrity: sha512-j3fVLgvTo527anyYyJOGTYJbG+vnnQYvE0m5mmkc1TK+nxAppkCLMIL0aZ4dblVCNoGShhm+kzE4ZUykBoMg4g==}

  ansi-align@3.0.1:
    resolution: {integrity: sha512-IOfwwBF5iczOjp/WeY4YxyjqAFMQoZufdQWDd19SEExbVLNXqvpzSJ/M7Za4/sCPmQ0+GRquoA7bGcINcxew6w==}

  ansi-diff@1.2.0:
    resolution: {integrity: sha512-BIXwHKpjzghBjcwEV10Y4b17tjHfK4nhEqK3LqyQ3JgcMcjmi3DIevozNgrOpfvBMmrq9dfvrPJSu5/5vNUBQg==}

  ansi-escapes@4.3.2:
    resolution: {integrity: sha512-gKXj5ALrKWQLsYG9jlTRmR/xKluxHV+Z9QEwNIgCfM1/uwPMCuzVVnh5mwTd+OuBZcwSIMbqssNWRm1lE51QaQ==}
    engines: {node: '>=8'}

  ansi-regex@3.0.1:
    resolution: {integrity: sha512-+O9Jct8wf++lXxxFc4hc8LsjaSq0HFzzL7cVsw8pRDIPdjKD2mT4ytDZlLuSBZ4cLKZFXIrMGO7DbQCtMJJMKw==}
    engines: {node: '>=4'}

  ansi-regex@5.0.1:
    resolution: {integrity: sha512-quJQXlTSUGL2LH9SUXo8VwsY4soanhgo6LNSm84E1LBcE8s3O0wpdiRzyR9z/ZZJMlMWv37qOOb9pdJlMUEKFQ==}
    engines: {node: '>=8'}

  ansi-regex@6.2.0:
    resolution: {integrity: sha512-TKY5pyBkHyADOPYlRT9Lx6F544mPl0vS5Ew7BJ45hA08Q+t3GjbueLliBWN3sMICk6+y7HdyxSzC4bWS8baBdg==}
    engines: {node: '>=12'}

  ansi-split@1.0.1:
    resolution: {integrity: sha512-RRxQym4DFtDNmHIkW6aeFVvrXURb11lGAEPXNiryjCe8bK8RsANjzJ0M2aGOkvBYwP4Bl/xZ8ijtr6D3j1x/eg==}

  ansi-styles@4.3.0:
    resolution: {integrity: sha512-zbB9rCJAT1rbjiVDb2hqKFHNYLxgtk8NURxZ3IZwD3F6NtxbXZQCnnSi1Lkx+IDohdPlFp222wVALIheZJQSEg==}
    engines: {node: '>=8'}

  ansi-styles@5.2.0:
    resolution: {integrity: sha512-Cxwpt2SfTzTtXcfOlzGEee8O+c+MmUgGrNiBcXnuWxuFJHe6a5Hz7qwhwe5OgaSYI0IJvkLqWX1ASG+cJOkEiA==}
    engines: {node: '>=10'}

  ansi-styles@6.2.1:
    resolution: {integrity: sha512-bN798gFfQX+viw3R7yrGWRqnrN2oRkEkUjjl4JNn4E8GxxbjtG3FbrEIIY3l8/hrwUwIeCZvi4QuOTP4MErVug==}
    engines: {node: '>=12'}

  anymatch@3.1.3:
    resolution: {integrity: sha512-KMReFUr0B4t+D+OBkjR3KYqvocp2XaSzO55UcB6mgQMd3KbcE+mWTyvVV7D/zsdEbNnV6acZUutkiHQXvTr1Rw==}
    engines: {node: '>= 8'}

  archy@1.0.0:
    resolution: {integrity: sha512-Xg+9RwCg/0p32teKdGMPTPnVXKD0w3DfHnFTficozsAgsvq2XenPJq/MYpzzQ/v8zrOyJn6Ds39VA4JIDwFfqw==}

  arg@4.1.3:
    resolution: {integrity: sha512-58S9QDqG0Xx27YwPSt9fJxivjYl432YCwfDMfZ+71RAqUrZef7LrKQZ3LHLOwCS4FLNBplP533Zx895SeOCHvA==}

  argparse@1.0.10:
    resolution: {integrity: sha512-o5Roy6tNG4SL/FOkCAN6RzjiakZS25RLYFrcMttJqbdd8BWrnA+fGz57iN5Pb06pvBGvl5gQ0B48dJlslXvoTg==}

  argparse@2.0.1:
    resolution: {integrity: sha512-8+9WqebbFzpX9OR+Wa6O29asIogeRMzcGtAINdpMHHyAg10f05aSFVBbcEqGf/PXw1EjAZ+q2/bEBg3DvurK3Q==}

  aria-query@5.3.2:
    resolution: {integrity: sha512-COROpnaoap1E2F000S62r6A60uHZnmlvomhfyT2DlTcrY1OrBKn2UhH7qn5wTC9zMvD0AY7csdPSNwKP+7WiQw==}
    engines: {node: '>= 0.4'}

  array-buffer-byte-length@1.0.2:
    resolution: {integrity: sha512-LHE+8BuR7RYGDKvnrmcuSq3tDcKv9OFEXQt/HpbZhY7V6h0zlUXutnAD82GiFx9rdieCMjkvtcsPqBwgUl1Iiw==}
    engines: {node: '>= 0.4'}

  array-includes@3.1.9:
    resolution: {integrity: sha512-FmeCCAenzH0KH381SPT5FZmiA/TmpndpcaShhfgEN9eCVjnFBqq3l1xrI42y8+PPLI6hypzou4GXw00WHmPBLQ==}
    engines: {node: '>= 0.4'}

  array-union@2.1.0:
    resolution: {integrity: sha512-HGyxoOTYUyCM6stUe6EJgnd4EoewAI7zMdfqO+kGjnlZmBDz/cR5pf8r/cR4Wq60sL/p0IkcjUEEPwS3GFrIyw==}
    engines: {node: '>=8'}

  array.prototype.findlast@1.2.5:
    resolution: {integrity: sha512-CVvd6FHg1Z3POpBLxO6E6zr+rSKEQ9L6rZHAaY7lLfhKsWYUBBOuMs0e9o24oopj6H+geRCX0YJ+TJLBK2eHyQ==}
    engines: {node: '>= 0.4'}

  array.prototype.findlastindex@1.2.6:
    resolution: {integrity: sha512-F/TKATkzseUExPlfvmwQKGITM3DGTK+vkAsCZoDc5daVygbJBnjEUCbgkAvVFsgfXfX4YIqZ/27G3k3tdXrTxQ==}
    engines: {node: '>= 0.4'}

  array.prototype.flat@1.3.3:
    resolution: {integrity: sha512-rwG/ja1neyLqCuGZ5YYrznA62D4mZXg0i1cIskIUKSiqF3Cje9/wXAls9B9s1Wa2fomMsIv8czB8jZcPmxCXFg==}
    engines: {node: '>= 0.4'}

  array.prototype.flatmap@1.3.3:
    resolution: {integrity: sha512-Y7Wt51eKJSyi80hFrJCePGGNo5ktJCslFuboqJsbf57CCPcm5zztluPlc4/aD8sWsKvlwatezpV4U1efk8kpjg==}
    engines: {node: '>= 0.4'}

  array.prototype.tosorted@1.1.4:
    resolution: {integrity: sha512-p6Fx8B7b7ZhL/gmUsAy0D15WhvDccw3mnGNbZpi3pmeJdxtWsj2jEaI4Y6oo3XiHfzuSgPwKc04MYt6KgvC/wA==}
    engines: {node: '>= 0.4'}

  arraybuffer.prototype.slice@1.0.4:
    resolution: {integrity: sha512-BNoCY6SXXPQ7gF2opIP4GBE+Xw7U+pHMYKuzjgCN3GwiaIR09UUeKfheyIry77QtrCBlC0KK0q5/TER/tYh3PQ==}
    engines: {node: '>= 0.4'}

  as-table@1.0.55:
    resolution: {integrity: sha512-xvsWESUJn0JN421Xb9MQw6AsMHRCUknCe0Wjlxvjud80mU4E6hQf1A6NzQKcYNmYw62MfzEtXc+badstZP3JpQ==}

  assertion-error@2.0.1:
    resolution: {integrity: sha512-Izi8RQcffqCeNVgFigKli1ssklIbpHnCYc6AknXGYoB6grJqyeby7jv12JUQgmTAnIDnbck1uxksT4dzN3PWBA==}
    engines: {node: '>=12'}

  ast-types-flow@0.0.8:
    resolution: {integrity: sha512-OH/2E5Fg20h2aPrbe+QL8JZQFko0YZaF+j4mnQ7BGhfavO7OpSLa8a0y9sBwomHdSbkhTS8TQNayBfnW5DwbvQ==}

  async-function@1.0.0:
    resolution: {integrity: sha512-hsU18Ae8CDTR6Kgu9DYf0EbCr/a5iGL0rytQDobUcdpYOKokk8LEjVphnXkDkgpi0wYVsqrXuP0bZxJaTqdgoA==}
    engines: {node: '>= 0.4'}

  asynckit@0.4.0:
    resolution: {integrity: sha512-Oei9OH4tRh0YqU3GxhX79dM/mwVgvbZJaSNaRk+bshkj0S5cfHcgYakreBjrHwatXKbz+IoIdYLxrKim2MjW0Q==}

  available-typed-arrays@1.0.7:
    resolution: {integrity: sha512-wvUjBtSGN7+7SjNpq/9M2Tg350UZD3q62IFZLbRAR1bSMlCo1ZaeW+BJ+D090e4hIIZLBcTDWe4Mh4jvUDajzQ==}
    engines: {node: '>= 0.4'}

  axe-core@4.10.3:
    resolution: {integrity: sha512-Xm7bpRXnDSX2YE2YFfBk2FnF0ep6tmG7xPh8iHee8MIcrgq762Nkce856dYtJYLkuIoYZvGfTs/PbZhideTcEg==}
    engines: {node: '>=4'}

  axios@1.11.0:
    resolution: {integrity: sha512-1Lx3WLFQWm3ooKDYZD1eXmoGO9fxYQjrycfHFC8P0sCfQVXyROp0p9PFWBehewBOdCwHc+f/b8I0fMto5eSfwA==}

  axobject-query@4.1.0:
    resolution: {integrity: sha512-qIj0G9wZbMGNLjLmg1PT6v2mE9AH2zlnADJD/2tC6E00hgmhUOfEB6greHPAfLRSufHqROIUTkw6E+M3lH0PTQ==}
    engines: {node: '>= 0.4'}

  babel-jest@29.7.0:
    resolution: {integrity: sha512-BrvGY3xZSwEcCzKvKsCi2GgHqDqsYkOP4/by5xCgIwGXQxIEh+8ew3gmrE1y7XRR6LHZIj6yLYnUi/mm2KXKBg==}
    engines: {node: ^14.15.0 || ^16.10.0 || >=18.0.0}
    peerDependencies:
      '@babel/core': ^7.8.0

  babel-plugin-istanbul@6.1.1:
    resolution: {integrity: sha512-Y1IQok9821cC9onCx5otgFfRm7Lm+I+wwxOx738M/WLPZ9Q42m4IG5W0FNX8WLL2gYMZo3JkuXIH2DOpWM+qwA==}
    engines: {node: '>=8'}

  babel-plugin-jest-hoist@29.6.3:
    resolution: {integrity: sha512-ESAc/RJvGTFEzRwOTT4+lNDk/GNHMkKbNzsvT0qKRfDyyYTskxB5rnU2njIDYVxXCBHHEI1c0YwHob3WaYujOg==}
    engines: {node: ^14.15.0 || ^16.10.0 || >=18.0.0}

  babel-preset-current-node-syntax@1.2.0:
    resolution: {integrity: sha512-E/VlAEzRrsLEb2+dv8yp3bo4scof3l9nR4lrld+Iy5NyVqgVYUJnDAmunkhPMisRI32Qc4iRiz425d8vM++2fg==}
    peerDependencies:
      '@babel/core': ^7.0.0 || ^8.0.0-0

  babel-preset-jest@29.6.3:
    resolution: {integrity: sha512-0B3bhxR6snWXJZtR/RliHTDPRgn1sNHOR0yVtq/IiQFyuOVjFS+wuio/R4gSNkyYmKmJB4wGZv2NZanmKmTnNA==}
    engines: {node: ^14.15.0 || ^16.10.0 || >=18.0.0}
    peerDependencies:
      '@babel/core': ^7.0.0

  balanced-match@1.0.2:
    resolution: {integrity: sha512-3oSeUO0TMV67hN1AmbXsK4yaqU7tjiHlbxRDZOpH0KW9+CeX4bRAaX0Anxt0tx2MrpRpWwQaPwIlISEJhYU5Pw==}

  better-path-resolve@1.0.0:
    resolution: {integrity: sha512-pbnl5XzGBdrFU/wT4jqmJVPn2B6UHPBOhzMQkY/SPUPB6QtUXtmBHBIwCbXJol93mOpGMnQyP/+BB19q04xj7g==}
    engines: {node: '>=4'}

  birpc@0.2.14:
    resolution: {integrity: sha512-37FHE8rqsYM5JEKCnXFyHpBCzvgHEExwVVTq+nUmloInU7l8ezD1TpOhKpS8oe1DTYFqEK27rFZVKG43oTqXRA==}

  blake3-wasm@2.1.5:
    resolution: {integrity: sha512-F1+K8EbfOZE49dtoPtmxUQrpXaBIl3ICvasLh+nJta0xkz+9kF/7uet9fLnwKqhDrmj6g+6K3Tw9yQPUg2ka5g==}

  bole@5.0.20:
    resolution: {integrity: sha512-Vp6VvDNrut3q0FAlz7LxezcLITDaLIsPcnS7L+UtOXnNc0M/gZ4SU5czN8NGbyL+jHrtNrSMsjSJ40qPKskxTg==}

  boxen@5.1.2:
    resolution: {integrity: sha512-9gYgQKXx+1nP8mP7CzFyaUARhg7D3n1dF/FnErWmu9l6JvGpNUN278h0aSb+QjoiKSWG+iZ3uHrcqk0qrY9RQQ==}
    engines: {node: '>=10'}

  brace-expansion@1.1.12:
    resolution: {integrity: sha512-9T9UjW3r0UW5c1Q7GTwllptXwhvYmEzFhzMfZ9H7FQWt+uZePjZPjBP/W1ZEyZ1twGWom5/56TF4lPcqjnDHcg==}

  brace-expansion@2.0.2:
    resolution: {integrity: sha512-Jt0vHyM+jmUBqojB7E1NIYadt0vI0Qxjxd2TErW94wDz+E2LAm5vKMXXwg6ZZBTHPuUlDgQHKXvjGBdfcF1ZDQ==}

  braces@3.0.3:
    resolution: {integrity: sha512-yQbXgO/OSZVD2IsiLlro+7Hf6Q18EJrKSEsdoMzKePKXct3gvD8oLcOQdIzGupr5Fj+EDe8gO/lxc1BzfMpxvA==}
    engines: {node: '>=8'}

  browserslist@4.25.4:
    resolution: {integrity: sha512-4jYpcjabC606xJ3kw2QwGEZKX0Aw7sgQdZCvIK9dhVSPh76BKo+C+btT1RRofH7B+8iNpEbgGNVWiLki5q93yg==}
    engines: {node: ^6 || ^7 || ^8 || ^9 || ^10 || ^11 || ^12 || >=13.7}
    hasBin: true

  bs-logger@0.2.6:
    resolution: {integrity: sha512-pd8DCoxmbgc7hyPKOvxtqNcjYoOsABPQdcCUjGp3d42VR2CX1ORhk2A87oqqu5R1kk+76nsxZupkmyd+MVtCog==}
    engines: {node: '>= 6'}

  bser@2.1.1:
    resolution: {integrity: sha512-gQxTNE/GAfIIrmHLUE3oJyp5FO6HRBfhjnw4/wMmA63ZGDJnWBmgY/lyQBpnDUkGmAhbSe39tx2d/iTOAfglwQ==}

  buffer-from@1.1.2:
    resolution: {integrity: sha512-E+XQCRwSbaaiChtv6k6Dwgc+bx+Bs6vuKJHHl5kox/BaKbhiXzqQOwK4cO22yElGp2OCmjwVhT3HmxgyPGnJfQ==}

  cac@6.7.14:
    resolution: {integrity: sha512-b6Ilus+c3RrdDk+JhLKUAQfzzgLEPy6wcXqS7f/xe1EETvsDP6GORG7SFuOs6cID5YkqchW/LXZbX5bc8j7ZcQ==}
    engines: {node: '>=8'}

  call-bind-apply-helpers@1.0.2:
    resolution: {integrity: sha512-Sp1ablJ0ivDkSzjcaJdxEunN5/XvksFJ2sMBFfq6x0ryhQV/2b/KwFe21cMpmHtPOSij8K99/wSfoEuTObmuMQ==}
    engines: {node: '>= 0.4'}

  call-bind@1.0.8:
    resolution: {integrity: sha512-oKlSFMcMwpUg2ednkhQ454wfWiU/ul3CkJe/PEHcTKuiX6RpbehUiFMXu13HalGZxfUwCQzZG747YXBn1im9ww==}
    engines: {node: '>= 0.4'}

  call-bound@1.0.4:
    resolution: {integrity: sha512-+ys997U96po4Kx/ABpBCqhA9EuxJaQWDQg7295H4hBphv3IZg0boBKuwYpt4YXp6MZ5AmZQnU/tyMTlRpaSejg==}
    engines: {node: '>= 0.4'}

  callsites@3.1.0:
    resolution: {integrity: sha512-P8BjAsXvZS+VIDUI11hHCQEv74YT67YUi5JJFNWIqL235sBmjX4+qx9Muvls5ivyNENctx46xQLQ3aTuE7ssaQ==}
    engines: {node: '>=6'}

  camelcase-keys@6.2.2:
    resolution: {integrity: sha512-YrwaA0vEKazPBkn0ipTiMpSajYDSe+KjQfrjhcBMxJt/znbvlHd8Pw/Vamaz5EB4Wfhs3SUR3Z9mwRu/P3s3Yg==}
    engines: {node: '>=8'}

  camelcase@5.3.1:
    resolution: {integrity: sha512-L28STB170nwWS63UjtlEOE3dldQApaJXZkOI1uMFfzf3rRuPegHaHesyee+YxQ+W6SvRDQV6UrdOdRiR153wJg==}
    engines: {node: '>=6'}

  camelcase@6.3.0:
    resolution: {integrity: sha512-Gmy6FhYlCY7uOElZUSbxo2UCDH8owEk996gkbrpsgGtrJLM3J7jGxl9Ic7Qwwj4ivOE5AWZWRMecDdF7hqGjFA==}
    engines: {node: '>=10'}

  can-write-to-dir@1.1.1:
    resolution: {integrity: sha512-eOgiEWqjppB+3DN/5E82EQ8dTINus8d9GXMCbEsUnp2hcUIcXmBvzWmD3tXMk3CuBK0v+ddK9qw0EAF+JVRMjQ==}
    engines: {node: '>=10.13'}

  caniuse-lite@1.0.30001739:
    resolution: {integrity: sha512-y+j60d6ulelrNSwpPyrHdl+9mJnQzHBr08xm48Qno0nSk4h3Qojh+ziv2qE6rXf4k3tadF4o1J/1tAbVm1NtnA==}

  chai@5.3.3:
    resolution: {integrity: sha512-4zNhdJD/iOjSH0A05ea+Ke6MU5mmpQcbQsSOkgdaUMJ9zTlDTD/GYlwohmIE2u0gaxHYiVHEn1Fw9mZ/ktJWgw==}
    engines: {node: '>=18'}

  chalk@4.1.2:
    resolution: {integrity: sha512-oKnbhFyRIXpUuez8iBMmyEa4nbj4IOQyuhc/wy9kY7/WVPcwIO9VA668Pu8RkO7+0G76SLROeyw9CpQ061i4mA==}
    engines: {node: '>=10'}

  chalk@5.6.0:
    resolution: {integrity: sha512-46QrSQFyVSEyYAgQ22hQ+zDa60YHA4fBstHmtSApj1Y5vKtG27fWowW03jCk5KcbXEWPZUIR894aARCA/G1kfQ==}
    engines: {node: ^12.17.0 || ^14.13 || >=16.0.0}

  char-regex@1.0.2:
    resolution: {integrity: sha512-kWWXztvZ5SBQV+eRgKFeh8q5sLuZY2+8WUIzlxWVTg+oGwY14qylx1KbKzHd8P6ZYkAg0xyIDU9JMHhyJMZ1jw==}
    engines: {node: '>=10'}

  check-error@2.1.1:
    resolution: {integrity: sha512-OAlb+T7V4Op9OwdkjmguYRqncdlx5JiofwOAUkmTF+jNdHwzTaTs4sRAGpzLF3oOz5xAyDGrPgeIDFQmDOTiJw==}
    engines: {node: '>= 16'}

  ci-info@3.9.0:
    resolution: {integrity: sha512-NIxF55hv4nSqQswkAeiOi1r83xy8JldOFDTWiug55KBu9Jnblncd2U6ViHmYgHf01TPZS77NJBhBMKdWj9HQMQ==}
    engines: {node: '>=8'}

  ci-info@4.3.0:
    resolution: {integrity: sha512-l+2bNRMiQgcfILUi33labAZYIWlH1kWDp+ecNo5iisRKrbm0xcRyCww71/YU0Fkw0mAFpz9bJayXPjey6vkmaQ==}
    engines: {node: '>=8'}

  cjs-module-lexer@1.4.3:
    resolution: {integrity: sha512-9z8TZaGM1pfswYeXrUpzPrkx8UnWYdhJclsiYMm6x/w5+nN+8Tf/LnAgfLGQCm59qAOxU8WwHEq2vNwF6i4j+Q==}

  cli-boxes@2.2.1:
    resolution: {integrity: sha512-y4coMcylgSCdVinjiDBuR8PCC2bLjyGTwEmPb9NHR/QaNU6EUOXcTY/s6VjGMD6ENSEaeQYHCY0GNGS5jfMwPw==}
    engines: {node: '>=6'}

  cli-columns@4.0.0:
    resolution: {integrity: sha512-XW2Vg+w+L9on9wtwKpyzluIPCWXjaBahI7mTcYjx+BVIYD9c3yqcv/yKC7CmdCZat4rq2yiE1UMSJC5ivKfMtQ==}
    engines: {node: '>= 10'}

  cliui@8.0.1:
    resolution: {integrity: sha512-BSeNnyus75C4//NQ9gQt1/csTXyo/8Sb+afLAkzAptFuMsod9HFokGNudZpi/oQV73hnVK+sR+5PVRMd+Dr7YQ==}
    engines: {node: '>=12'}

  clone@1.0.4:
    resolution: {integrity: sha512-JQHZ2QMW6l3aH/j6xCqQThY/9OH4D/9ls34cgkUBiEeocRTU04tHfKPBsUK1PqZCUQM7GiA0IIXJSuXHI64Kbg==}
    engines: {node: '>=0.8'}

  co@4.6.0:
    resolution: {integrity: sha512-QVb0dM5HvG+uaxitm8wONl7jltx8dqhfU33DcqtOZcLSVIKSDDLDi7+0LbAKiyI8hD9u42m2YxXSkMGWThaecQ==}
    engines: {iojs: '>= 1.0.0', node: '>= 0.12.0'}

  collect-v8-coverage@1.0.2:
    resolution: {integrity: sha512-lHl4d5/ONEbLlJvaJNtsF/Lz+WvB07u2ycqTYbdrq7UypDXailES4valYb2eWiJFxZlVmpGekfqoxQhzyFdT4Q==}

  color-convert@2.0.1:
    resolution: {integrity: sha512-RRECPsj7iu/xb5oKYcsFHSppFNnsj/52OVTRKb4zP5onXwVF3zVmmToNcOfGC+CRDpfK/U584fMg38ZHCaElKQ==}
    engines: {node: '>=7.0.0'}

  color-name@1.1.4:
    resolution: {integrity: sha512-dOy+3AuW3a2wNbZHIuMZpTcgjGuLU/uBL/ubcZF9OXbDo8ff4O8yVp5Bf0efS8uEoYo5q4Fx7dY9OgQGXgAsQA==}

  color-string@1.9.1:
    resolution: {integrity: sha512-shrVawQFojnZv6xM40anx4CkoDP+fZsw/ZerEMsW/pyzsRbElpsL/DBVW7q3ExxwusdNXI3lXpuhEZkzs8p5Eg==}

  color@4.2.3:
    resolution: {integrity: sha512-1rXeuUUiGGrykh+CeBdu5Ie7OJwinCgQY0bc7GCRxy5xVHy+moaqkpL/jqQq0MtQOeYcrqEz4abc5f0KtU7W4A==}
    engines: {node: '>=12.5.0'}

  combined-stream@1.0.8:
    resolution: {integrity: sha512-FQN4MRfuJeHf7cBbBMJFXhKSDq+2kAArBlmRBvcvFE5BB1HZKXtSFASDhdlz9zOYwxh8lDdnvmMOe/+5cdoEdg==}
    engines: {node: '>= 0.8'}

  concat-map@0.0.1:
    resolution: {integrity: sha512-/Srv4dswyQNBfohGpz9o6Yb3Gz3SrUDqBH5rTuhGR7ahtlbYKnVxw2bCFMRljaA7EXHaXZ8wsHdodFvbkhKmqg==}

  concurrently@8.2.2:
    resolution: {integrity: sha512-1dP4gpXFhei8IOtlXRE/T/4H88ElHgTiUzh71YUmtjTEHMSRS2Z/fgOxHSxxusGHogsRfxNq1vyAwxSC+EVyDg==}
    engines: {node: ^14.13.0 || >=16.0.0}
    hasBin: true

  config-chain@1.1.13:
    resolution: {integrity: sha512-qj+f8APARXHrM0hraqXYb2/bOVSV4PvJQlNZ/DVj0QrmNM2q2euizkeuVckQ57J+W0mRH6Hvi+k50M4Jul2VRQ==}

  confusing-browser-globals@1.0.11:
    resolution: {integrity: sha512-JsPKdmh8ZkmnHxDk55FZ1TqVLvEQTvoByJZRN9jzI0UjxK/QgAmsphz7PGtqgPieQZ/CQcHWXCR7ATDNhGe+YA==}

  convert-source-map@2.0.0:
    resolution: {integrity: sha512-Kvp459HrV2FEJ1CAsi1Ku+MY3kasH19TFykTz2xWmMeq6bk2NU3XXvfJ+Q61m0xktWwt+1HSYf3JZsTms3aRJg==}

  cookie@1.0.2:
    resolution: {integrity: sha512-9Kr/j4O16ISv8zBBhJoi4bXOYNTkFLOqSL3UDB0njXxCXNezjeyVrJyGOWtgfs/q2km1gwBcfH8q1yEGoMYunA==}
    engines: {node: '>=18'}

  create-jest@29.7.0:
    resolution: {integrity: sha512-Adz2bdH0Vq3F53KEMJOoftQFutWCukm6J24wbPWRO4k1kMY7gS7ds/uoJkNuV8wDCtWWnuwGcJwpWcih+zEW1Q==}
    engines: {node: ^14.15.0 || ^16.10.0 || >=18.0.0}
    hasBin: true

  create-require@1.1.1:
    resolution: {integrity: sha512-dcKFX3jn0MpIaXjisoRvexIJVEKzaq7z2rZKxf+MSr9TkdmHmsU4m2lcLojrj/FHl8mk5VxMmYA+ftRkP/3oKQ==}

  cross-spawn@7.0.6:
    resolution: {integrity: sha512-uV2QOWP2nWzsy2aMp8aRibhi9dlzF5Hgh5SHaB9OiTGEyDTiJJyx0uy51QXdyWbtAHNua4XJzUKca3OzKUd3vA==}
    engines: {node: '>= 8'}

  crypto-random-string@2.0.0:
    resolution: {integrity: sha512-v1plID3y9r/lPhviJ1wrXpLeyUIGAZ2SHNYTEapm7/8A9nLPoyvVp3RK/EPFqn5kEznyWgYZNsRtYYIWbuG8KA==}
    engines: {node: '>=8'}

  cssom@0.3.8:
    resolution: {integrity: sha512-b0tGHbfegbhPJpxpiBPU2sCkigAqtM9O121le6bbOlgyV+NyGyCmVfJ6QW9eRjz8CpNfWEOYBIMIGRYkLwsIYg==}

  cssom@0.5.0:
    resolution: {integrity: sha512-iKuQcq+NdHqlAcwUY0o/HL69XQrUaQdMjmStJ8JFmUaiiQErlhrmuigkg/CU4E2J0IyUKUrMAgl36TvN67MqTw==}

  cssstyle@2.3.0:
    resolution: {integrity: sha512-AZL67abkUzIuvcHqk7c09cezpGNcxUxU4Ioi/05xHk4DQeTkWmGYftIE6ctU6AEt+Gn4n1lDStOtj7FKycP71A==}
    engines: {node: '>=8'}

  csstype@3.1.3:
    resolution: {integrity: sha512-M1uQkMl8rQK/szD0LNhtqxIPLpimGm8sOBwU7lLnCpSbTyY3yeU1Vc7l4KT5zT4s/yOxHH5O7tIuuLOCnLADRw==}

  damerau-levenshtein@1.0.8:
    resolution: {integrity: sha512-sdQSFB7+llfUcQHUQO3+B8ERRj0Oa4w9POWMI/puGtuf7gFywGmkaLCElnudfTiKZV+NvHqL0ifzdrI8Ro7ESA==}

  data-uri-to-buffer@2.0.2:
    resolution: {integrity: sha512-ND9qDTLc6diwj+Xe5cdAgVTbLVdXbtxTJRXRhli8Mowuaan+0EJOtdqJ0QCHNSSPyoXGx9HX2/VMnKeC34AChA==}

  data-urls@3.0.2:
    resolution: {integrity: sha512-Jy/tj3ldjZJo63sVAvg6LHt2mHvl4V6AgRAmNDtLdm7faqtsx+aJG42rsyCo9JCoRVKwPFzKlIPx3DIibwSIaQ==}
    engines: {node: '>=12'}

  data-view-buffer@1.0.2:
    resolution: {integrity: sha512-EmKO5V3OLXh1rtK2wgXRansaK1/mtVdTUEiEI0W8RkvgT05kfxaH29PliLnpLP73yYO6142Q72QNa8Wx/A5CqQ==}
    engines: {node: '>= 0.4'}

  data-view-byte-length@1.0.2:
    resolution: {integrity: sha512-tuhGbE6CfTM9+5ANGf+oQb72Ky/0+s3xKUpHvShfiz2RxMFgFPjsXuRLBVMtvMs15awe45SRb83D6wH4ew6wlQ==}
    engines: {node: '>= 0.4'}

  data-view-byte-offset@1.0.1:
    resolution: {integrity: sha512-BS8PfmtDGnrgYdOonGZQdLZslWIeCGFP9tpan0hi1Co2Zr2NKADsvGYA8XxuG/4UWgJ6Cjtv+YJnB6MM69QGlQ==}
    engines: {node: '>= 0.4'}

  date-fns@2.30.0:
    resolution: {integrity: sha512-fnULvOpxnC5/Vg3NCiWelDsLiUc9bRwAPs/+LfTLNvetFCtCTN+yQz15C/fs4AwX1R9K5GLtLfn8QW+dWisaAw==}
    engines: {node: '>=0.11'}

  debug@3.2.7:
    resolution: {integrity: sha512-CFjzYYAi4ThfiQvizrFQevTTXHtnCqWfe7x1AhgEscTz6ZbLbfoLRLPugTQyBth6f8ZERVUSyWHFD/7Wu4t1XQ==}
    peerDependencies:
      supports-color: '*'
    peerDependenciesMeta:
      supports-color:
        optional: true

  debug@4.4.1:
    resolution: {integrity: sha512-KcKCqiftBJcZr++7ykoDIEwSa3XWowTfNPo92BYxjXiyYEVrUQh2aLyhxBCwww+heortUFxEJYcRzosstTEBYQ==}
    engines: {node: '>=6.0'}
    peerDependencies:
      supports-color: '*'
    peerDependenciesMeta:
      supports-color:
        optional: true

  decimal.js@10.6.0:
    resolution: {integrity: sha512-YpgQiITW3JXGntzdUmyUR1V812Hn8T1YVXhCu+wO3OpS4eU9l4YdD3qjyiKdV6mvV29zapkMeD390UVEf2lkUg==}

  dedent@1.6.0:
    resolution: {integrity: sha512-F1Z+5UCFpmQUzJa11agbyPVMbpgT/qA3/SKyJ1jyBgm7dUcUEa8v9JwDkerSQXfakBwFljIxhOJqGkjUwZ9FSA==}
    peerDependencies:
      babel-plugin-macros: ^3.1.0
    peerDependenciesMeta:
      babel-plugin-macros:
        optional: true

  deep-eql@5.0.2:
    resolution: {integrity: sha512-h5k/5U50IJJFpzfL6nO9jaaumfjO/f2NjK/oYB2Djzm4p9L+3T9qWpZqZ2hAbLPuuYq9wrU08WQyBTL5GbPk5Q==}
    engines: {node: '>=6'}

  deep-is@0.1.4:
    resolution: {integrity: sha512-oIPzksmTg4/MriiaYGO+okXDT7ztn/w3Eptv/+gSIdMdKsJo0u4CfYNFJPy+4SKMuCqGw2wxnA+URMg3t8a/bQ==}

  deepmerge@4.3.1:
    resolution: {integrity: sha512-3sUqbMEc77XqpdNO7FRyRog+eW3ph+GYCbj+rK+uYyRMuwsVy0rMiVtPn+QJlKFvWP/1PYpapqYn0Me2knFn+A==}
    engines: {node: '>=0.10.0'}

  defaults@1.0.4:
    resolution: {integrity: sha512-eFuaLoy/Rxalv2kr+lqMlUnrDWV+3j4pljOIJgLIhI058IQfWJ7vXhyEIHu+HtC738klGALYxOKDO0bQP3tg8A==}

  define-data-property@1.1.4:
    resolution: {integrity: sha512-rBMvIzlpA8v6E+SJZoo++HAYqsLrkg7MSfIinMPFhmkorw7X+dOXVJQs+QT69zGkzMyfDnIMN2Wid1+NbL3T+A==}
    engines: {node: '>= 0.4'}

  define-properties@1.2.1:
    resolution: {integrity: sha512-8QmQKqEASLd5nx0U1B1okLElbUuuttJ/AnYmRXbbbGDWh6uS208EjD4Xqq/I9wK7u0v6O08XhTWnt5XtEbR6Dg==}
    engines: {node: '>= 0.4'}

  defu@6.1.4:
    resolution: {integrity: sha512-mEQCMmwJu317oSz8CwdIOdwf3xMif1ttiM8LTufzc3g6kR+9Pe236twL8j3IYT1F7GfRgGcW6MWxzZjLIkuHIg==}

  delayed-stream@1.0.0:
    resolution: {integrity: sha512-ZySD7Nf91aLB0RxL4KGrKHBXl7Eds1DAmEdcoVawXnLD7SDhpNgtuII2aAkg7a7QS41jxPSZ17p4VdGnMHk3MQ==}
    engines: {node: '>=0.4.0'}

  detect-libc@2.0.4:
    resolution: {integrity: sha512-3UDv+G9CsCKO1WKMGw9fwq/SWJYbI0c5Y7LU1AXYoDdbhE2AHQ6N6Nb34sG8Fj7T5APy8qXDCKuuIHd1BR0tVA==}
    engines: {node: '>=8'}

  detect-newline@3.1.0:
    resolution: {integrity: sha512-TLz+x/vEXm/Y7P7wn1EJFNLxYpUD4TgMosxY6fAVJUnJMbupHBOncxyWUG9OpTaH9EBD7uFI5LfEgmMOc54DsA==}
    engines: {node: '>=8'}

  dettle@1.0.5:
    resolution: {integrity: sha512-ZVyjhAJ7sCe1PNXEGveObOH9AC8QvMga3HJIghHawtG7mE4K5pW9nz/vDGAr/U7a3LWgdOzEE7ac9MURnyfaTA==}

  devalue@5.3.2:
    resolution: {integrity: sha512-UDsjUbpQn9kvm68slnrs+mfxwFkIflOhkanmyabZ8zOYk8SMEIbJ3TK+88g70hSIeytu4y18f0z/hYHMTrXIWw==}

  diff-sequences@29.6.3:
    resolution: {integrity: sha512-EjePK1srD3P08o2j4f0ExnylqRs5B9tJjcp9t1krH2qRi8CCdsYfwe9JgSLurFBWwq4uOlipzfk5fHNvwFKr8Q==}
    engines: {node: ^14.15.0 || ^16.10.0 || >=18.0.0}

  diff@4.0.2:
    resolution: {integrity: sha512-58lmxKSA4BNyLz+HHMUzlOEpg09FV+ev6ZMe3vJihgdxzgcwZ8VoEEPmALCZG9LmqfVoNMMKpttIYTVG6uDY7A==}
    engines: {node: '>=0.3.1'}

  dir-glob@3.0.1:
    resolution: {integrity: sha512-WkrWp9GR4KXfKGYzOLmTuGVi1UWFfws377n9cc55/tb6DuqyF6pcQ5AbiHEshaDpY9v6oaSr2XCDidGmMwdzIA==}
    engines: {node: '>=8'}

  doctrine@2.1.0:
    resolution: {integrity: sha512-35mSku4ZXK0vfCuHEDAwt55dg2jNajHZ1odvF+8SSr82EsZY4QmXfuWso8oEd8zRhVObSN18aM0CjSdoBX7zIw==}
    engines: {node: '>=0.10.0'}

  doctrine@3.0.0:
    resolution: {integrity: sha512-yS+Q5i3hBf7GBkd4KG8a7eBNNWNGLTaEwwYWUijIYM7zrlYDM0BFXHjjPWlWZ1Rg7UaddZeIDmi9jF3HmqiQ2w==}
    engines: {node: '>=6.0.0'}

  domexception@4.0.0:
    resolution: {integrity: sha512-A2is4PLG+eeSfoTMA95/s4pvAoSo2mKtiM5jlHkAVewmiO8ISFTFKZjH7UAM1Atli/OT/7JHOrJRJiMKUZKYBw==}
    engines: {node: '>=12'}
    deprecated: Use your platform's native DOMException instead

  dotenv@16.6.1:
    resolution: {integrity: sha512-uBq4egWHTcTt33a72vpSG0z3HnPuIl6NqYcTrKEg2azoEyl2hpW0zqlxysq2pK9HlDIHyHyakeYaYnSAwd8bow==}
    engines: {node: '>=12'}

  dunder-proto@1.0.1:
    resolution: {integrity: sha512-KIN/nDJBQRcXw0MLVhZE9iQHmG68qAVIBg9CqmUYjmQIhgij9U5MFvrqkUL5FbtyyzZuOeOt0zdeRe4UY7ct+A==}
    engines: {node: '>= 0.4'}

  eastasianwidth@0.2.0:
    resolution: {integrity: sha512-I88TYZWc9XiYHRQ4/3c5rjjfgkjhLyW2luGIheGERbNQ6OY7yTybanSpDXZa8y7VUP9YmDcYa+eyq4ca7iLqWA==}

  electron-to-chromium@1.5.211:
    resolution: {integrity: sha512-IGBvimJkotaLzFnwIVgW9/UD/AOJ2tByUmeOrtqBfACSbAw5b1G0XpvdaieKyc7ULmbwXVx+4e4Be8pOPBrYkw==}

  emittery@0.13.1:
    resolution: {integrity: sha512-DeWwawk6r5yR9jFgnDKYt4sLS0LmHJJi3ZOnb5/JdbYwj3nW+FxQnHIjhBKz8YLC7oRNPVM9NQ47I3CVx34eqQ==}
    engines: {node: '>=12'}

  emoji-regex@8.0.0:
    resolution: {integrity: sha512-MSjYzcWNOA0ewAHpz0MxpYFvwg6yjy1NG3xteoqz644VCo/RPgnr1/GGt+ic3iJTzQ8Eu3TdM14SawnVUmGE6A==}

  emoji-regex@9.2.2:
    resolution: {integrity: sha512-L18DaJsXSUk2+42pv8mLs5jJT2hqFkFE4j21wOmgbUqsZ2hL72NsUU785g9RXgo3s0ZNgVl42TiHp3ZtOv/Vyg==}

  end-of-stream@1.4.5:
    resolution: {integrity: sha512-ooEGc6HP26xXq/N+GCGOT0JKCLDGrq2bQUZrQ7gyrJiZANJ/8YDTxTpQBXGMn+WbIQXNVpyWymm7KYVICQnyOg==}

  entities@6.0.1:
    resolution: {integrity: sha512-aN97NXWF6AWBTahfVOIrB/NShkzi5H7F9r1s9mD3cDj4Ko5f2qhhVoYMibXF7GlLveb/D2ioWay8lxI97Ven3g==}
    engines: {node: '>=0.12'}

  error-ex@1.3.2:
    resolution: {integrity: sha512-7dFHNmqeFSEt2ZBsCriorKnn3Z2pj+fd9kmI6QoWw4//DL+icEBfc0U7qJCisqrTsKTjw4fNFy2pW9OqStD84g==}

  error-stack-parser-es@1.0.5:
    resolution: {integrity: sha512-5qucVt2XcuGMcEGgWI7i+yZpmpByQ8J1lHhcL7PwqCwu9FPP3VUXzT4ltHe5i2z9dePwEHcDVOAfSnHsOlCXRA==}

  es-abstract@1.24.0:
    resolution: {integrity: sha512-WSzPgsdLtTcQwm4CROfS5ju2Wa1QQcVeT37jFjYzdFz1r9ahadC8B8/a4qxJxM+09F18iumCdRmlr96ZYkQvEg==}
    engines: {node: '>= 0.4'}

  es-define-property@1.0.1:
    resolution: {integrity: sha512-e3nRfgfUZ4rNGL232gUgX06QNyyez04KdjFrF+LTRoOXmrOgFKDg4BCdsjW8EnT69eqdYGmRpJwiPVYNrCaW3g==}
    engines: {node: '>= 0.4'}

  es-errors@1.3.0:
    resolution: {integrity: sha512-Zf5H2Kxt2xjTvbJvP2ZWLEICxA6j+hAmMzIlypy4xcBg1vKVnx89Wy0GbS+kf5cwCVFFzdCFh2XSCFNULS6csw==}
    engines: {node: '>= 0.4'}

  es-iterator-helpers@1.2.1:
    resolution: {integrity: sha512-uDn+FE1yrDzyC0pCo961B2IHbdM8y/ACZsKD4dG6WqrjV53BADjwa7D+1aom2rsNVfLyDgU/eigvlJGJ08OQ4w==}
    engines: {node: '>= 0.4'}

  es-module-lexer@1.7.0:
    resolution: {integrity: sha512-jEQoCwk8hyb2AZziIOLhDqpm5+2ww5uIE6lkO/6jcOCusfk6LhMHpXXfBLXTZ7Ydyt0j4VoUQv6uGNYbdW+kBA==}

  es-object-atoms@1.1.1:
    resolution: {integrity: sha512-FGgH2h8zKNim9ljj7dankFPcICIK9Cp5bm+c2gQSYePhpaG5+esrLODihIorn+Pe6FGJzWhXQotPv73jTaldXA==}
    engines: {node: '>= 0.4'}

  es-set-tostringtag@2.1.0:
    resolution: {integrity: sha512-j6vWzfrGVfyXxge+O0x5sh6cvxAog0a/4Rdd2K36zCMV5eJ+/+tOAngRO8cODMNWbVRdVlmGZQL2YS3yR8bIUA==}
    engines: {node: '>= 0.4'}

  es-shim-unscopables@1.1.0:
    resolution: {integrity: sha512-d9T8ucsEhh8Bi1woXCf+TIKDIROLG5WCkxg8geBCbvk22kzwC5G2OnXVMO6FUsvQlgUUXQ2itephWDLqDzbeCw==}
    engines: {node: '>= 0.4'}

  es-to-primitive@1.3.0:
    resolution: {integrity: sha512-w+5mJ3GuFL+NjVtJlvydShqE1eN3h3PbI7/5LAsYJP/2qtuMXjfL2LpHSRqo4b4eSF5K/DH1JXKUAHSB2UW50g==}
    engines: {node: '>= 0.4'}

  esbuild@0.19.12:
    resolution: {integrity: sha512-aARqgq8roFBj054KvQr5f1sFu0D65G+miZRCuJyJ0G13Zwx7vRar5Zhn2tkQNzIXcBrNVsv/8stehpj+GAjgbg==}
    engines: {node: '>=12'}
    hasBin: true

  esbuild@0.21.5:
    resolution: {integrity: sha512-mg3OPMV4hXywwpoDxu3Qda5xCKQi+vCTZq8S9J/EpkhB2HzKXq4SNFZE3+NK93JYxc8VMSep+lOUSC/RVKaBqw==}
    engines: {node: '>=12'}
    hasBin: true

  esbuild@0.25.4:
    resolution: {integrity: sha512-8pgjLUcUjcgDg+2Q4NYXnPbo/vncAY4UmyaCm0jZevERqCHZIaWwdJHkf8XQtu4AxSKCdvrUbT0XUr1IdZzI8Q==}
    engines: {node: '>=18'}
    hasBin: true

  escalade@3.2.0:
    resolution: {integrity: sha512-WUj2qlxaQtO4g6Pq5c29GTcWGDyd8itL8zTlipgECz3JesAiiOKotd8JU6otB3PACgG6xkJUyVhboMS+bje/jA==}
    engines: {node: '>=6'}

  escape-string-regexp@2.0.0:
    resolution: {integrity: sha512-UpzcLCXolUWcNu5HtVMHYdXJjArjsF9C0aNnquZYY4uW/Vu0miy5YoWvbV345HauVvcAUnpRuhMMcqTcGOY2+w==}
    engines: {node: '>=8'}

  escape-string-regexp@4.0.0:
    resolution: {integrity: sha512-TtpcNJ3XAzx3Gq8sWRzJaVajRs0uVxA2YAkdb1jm2YkPz4G6egUFAyA3n5vtEIZefPk5Wa4UXbKuS5fKkJWdgA==}
    engines: {node: '>=10'}

  escodegen@2.1.0:
    resolution: {integrity: sha512-2NlIDTwUWJN0mRPQOdtQBzbUHvdGY2P1VXSyU83Q3xKxM7WHX2Ql8dKq782Q9TgQUNOLEzEYu9bzLNj1q88I5w==}
    engines: {node: '>=6.0'}
    hasBin: true

  eslint-config-airbnb-base@15.0.0:
    resolution: {integrity: sha512-xaX3z4ZZIcFLvh2oUNvcX5oEofXda7giYmuplVxoOg5A7EXJMrUyqRgR+mhDhPK8LZ4PttFOBvCYDbX3sUoUig==}
    engines: {node: ^10.12.0 || >=12.0.0}
    peerDependencies:
      eslint: ^7.32.0 || ^8.2.0
      eslint-plugin-import: ^2.25.2

  eslint-config-airbnb-typescript@17.1.0:
    resolution: {integrity: sha512-GPxI5URre6dDpJ0CtcthSZVBAfI+Uw7un5OYNVxP2EYi3H81Jw701yFP7AU+/vCE7xBtFmjge7kfhhk4+RAiig==}
    peerDependencies:
      '@typescript-eslint/eslint-plugin': ^5.13.0 || ^6.0.0
      '@typescript-eslint/parser': ^5.0.0 || ^6.0.0
      eslint: ^7.32.0 || ^8.2.0
      eslint-plugin-import: ^2.25.3

  eslint-config-airbnb@19.0.4:
    resolution: {integrity: sha512-T75QYQVQX57jiNgpF9r1KegMICE94VYwoFQyMGhrvc+lB8YF2E/M/PYDaQe1AJcWaEgqLE+ErXV1Og/+6Vyzew==}
    engines: {node: ^10.12.0 || ^12.22.0 || ^14.17.0 || >=16.0.0}
    peerDependencies:
      eslint: ^7.32.0 || ^8.2.0
      eslint-plugin-import: ^2.25.3
      eslint-plugin-jsx-a11y: ^6.5.1
      eslint-plugin-react: ^7.28.0
      eslint-plugin-react-hooks: ^4.3.0

  eslint-config-prettier@9.1.2:
    resolution: {integrity: sha512-iI1f+D2ViGn+uvv5HuHVUamg8ll4tN+JRHGc6IJi4TP9Kl976C57fzPXgseXNs8v0iA8aSJpHsTWjDb9QJamGQ==}
    hasBin: true
    peerDependencies:
      eslint: '>=7.0.0'

  eslint-import-resolver-node@0.3.9:
    resolution: {integrity: sha512-WFj2isz22JahUv+B788TlO3N6zL3nNJGU8CcZbPZvVEkBPaJdCV4vy5wyghty5ROFbCRnm132v8BScu5/1BQ8g==}

  eslint-module-utils@2.12.1:
    resolution: {integrity: sha512-L8jSWTze7K2mTg0vos/RuLRS5soomksDPoJLXIslC7c8Wmut3bx7CPpJijDcBZtxQ5lrbUdM+s0OlNbz0DCDNw==}
    engines: {node: '>=4'}
    peerDependencies:
      '@typescript-eslint/parser': '*'
      eslint: '*'
      eslint-import-resolver-node: '*'
      eslint-import-resolver-typescript: '*'
      eslint-import-resolver-webpack: '*'
    peerDependenciesMeta:
      '@typescript-eslint/parser':
        optional: true
      eslint:
        optional: true
      eslint-import-resolver-node:
        optional: true
      eslint-import-resolver-typescript:
        optional: true
      eslint-import-resolver-webpack:
        optional: true

  eslint-plugin-import@2.32.0:
    resolution: {integrity: sha512-whOE1HFo/qJDyX4SnXzP4N6zOWn79WhnCUY/iDR0mPfQZO8wcYE4JClzI2oZrhBnnMUCBCHZhO6VQyoBU95mZA==}
    engines: {node: '>=4'}
    peerDependencies:
      '@typescript-eslint/parser': '*'
      eslint: ^2 || ^3 || ^4 || ^5 || ^6 || ^7.2.0 || ^8 || ^9
    peerDependenciesMeta:
      '@typescript-eslint/parser':
        optional: true

  eslint-plugin-jsx-a11y@6.10.2:
    resolution: {integrity: sha512-scB3nz4WmG75pV8+3eRUQOHZlNSUhFNq37xnpgRkCCELU3XMvXAxLk1eqWWyE22Ki4Q01Fnsw9BA3cJHDPgn2Q==}
    engines: {node: '>=4.0'}
    peerDependencies:
      eslint: ^3 || ^4 || ^5 || ^6 || ^7 || ^8 || ^9

  eslint-plugin-react-hooks@4.6.2:
    resolution: {integrity: sha512-QzliNJq4GinDBcD8gPB5v0wh6g8q3SUi6EFF0x8N/BL9PoVs0atuGc47ozMRyOWAKdwaZ5OnbOEa3WR+dSGKuQ==}
    engines: {node: '>=10'}
    peerDependencies:
      eslint: ^3.0.0 || ^4.0.0 || ^5.0.0 || ^6.0.0 || ^7.0.0 || ^8.0.0-0

  eslint-plugin-react-refresh@0.4.20:
    resolution: {integrity: sha512-XpbHQ2q5gUF8BGOX4dHe+71qoirYMhApEPZ7sfhF/dNnOF1UXnCMGZf79SFTBO7Bz5YEIT4TMieSlJBWhP9WBA==}
    peerDependencies:
      eslint: '>=8.40'

  eslint-plugin-react@7.37.5:
    resolution: {integrity: sha512-Qteup0SqU15kdocexFNAJMvCJEfa2xUKNV4CC1xsVMrIIqEy3SQ/rqyxCWNzfrd3/ldy6HMlD2e0JDVpDg2qIA==}
    engines: {node: '>=4'}
    peerDependencies:
      eslint: ^3 || ^4 || ^5 || ^6 || ^7 || ^8 || ^9.7

  eslint-scope@7.2.2:
    resolution: {integrity: sha512-dOt21O7lTMhDM+X9mB4GX+DZrZtCUJPL/wlcTqxyrx5IvO0IYtILdtrQGQp+8n5S0gwSVmOf9NQrjMOgfQZlIg==}
    engines: {node: ^12.22.0 || ^14.17.0 || >=16.0.0}

  eslint-visitor-keys@3.4.3:
    resolution: {integrity: sha512-wpc+LXeiyiisxPlEkUzU6svyS1frIO3Mgxj1fdy7Pm8Ygzguax2N3Fa/D/ag1WqbOprdI+uY6wMUl8/a2G+iag==}
    engines: {node: ^12.22.0 || ^14.17.0 || >=16.0.0}

  eslint@8.57.1:
    resolution: {integrity: sha512-ypowyDxpVSYpkXr9WPv2PAZCtNip1Mv5KTW0SCurXv/9iOpcrH9PaqUElksqEB6pChqHGDRCFTyrZlGhnLNGiA==}
    engines: {node: ^12.22.0 || ^14.17.0 || >=16.0.0}
    deprecated: This version is no longer supported. Please see https://eslint.org/version-support for other options.
    hasBin: true

  espree@9.6.1:
    resolution: {integrity: sha512-oruZaFkjorTpF32kDSI5/75ViwGeZginGGy2NoOSg3Q9bnwlnmDm4HLnkl0RE3n+njDXR037aY1+x58Z/zFdwQ==}
    engines: {node: ^12.22.0 || ^14.17.0 || >=16.0.0}

  esprima@4.0.1:
    resolution: {integrity: sha512-eGuFFw7Upda+g4p+QHvnW0RyTX/SVeJBDM/gCtMARO0cLuT2HcEKnTPvhjV6aGeqrCB/sbNop0Kszm0jsaWU4A==}
    engines: {node: '>=4'}
    hasBin: true

  esquery@1.6.0:
    resolution: {integrity: sha512-ca9pw9fomFcKPvFLXhBKUK90ZvGibiGOvRJNbjljY7s7uq/5YO4BOzcYtJqExdx99rF6aAcnRxHmcUHcz6sQsg==}
    engines: {node: '>=0.10'}

  esrecurse@4.3.0:
    resolution: {integrity: sha512-KmfKL3b6G+RXvP8N1vr3Tq1kL/oCFgn2NYXEtqP8/L3pKapUA4G8cFVaoF3SU323CD4XypR/ffioHmkti6/Tag==}
    engines: {node: '>=4.0'}

  estraverse@5.3.0:
    resolution: {integrity: sha512-MMdARuVEQziNTeJD8DgMqmhwR11BRQ/cBP+pLtYdSTnf3MIO8fFeiINEbX36ZdNlfU/7A9f3gUw49B3oQsvwBA==}
    engines: {node: '>=4.0'}

  estree-walker@3.0.3:
    resolution: {integrity: sha512-7RUKfXgSMMkzt6ZuXmqapOurLGPPfgj6l9uRZ7lRGolvk0y2yocc35LdcxKC5PQZdn2DMqioAQ2NoWcrTKmm6g==}

  esutils@2.0.3:
    resolution: {integrity: sha512-kVscqXk4OCp68SZ0dkgEKVi6/8ij300KBWTJq32P/dYeWTSwK41WyTxalN1eRmA5Z9UU/LX9D7FWSmV9SAYx6g==}
    engines: {node: '>=0.10.0'}

  event-target-shim@5.0.1:
    resolution: {integrity: sha512-i/2XbnSz/uxRCU6+NdVJgKWDTM427+MqYbkQzD321DuCQJUqOuJKIA0IM2+W2xtYHdKOmZ4dR6fExsd4SXL+WQ==}
    engines: {node: '>=6'}

  eventsource-parser@1.1.2:
    resolution: {integrity: sha512-v0eOBUbiaFojBu2s2NPBfYUoRR9GjcDNvCXVaqEf5vVfpIAh9f8RCo4vXTP8c63QRKCFwoLpMpTdPwwhEKVgzA==}
    engines: {node: '>=14.18'}

  execa@4.1.0:
    resolution: {integrity: sha512-j5W0//W7f8UxAn8hXVnwG8tLwdiUy4FJLcSupCg6maBYZDpyBvTApK7KyuI4bKj8KOh1r2YH+6ucuYtJv1bTZA==}
    engines: {node: '>=10'}

  execa@5.1.1:
    resolution: {integrity: sha512-8uSpZZocAZRBAPIEINJj3Lo9HyGitllczc27Eh5YYojjMFMn8yHMDMaUHE2Jqfq05D/wucwI4JGURyXt1vchyg==}
    engines: {node: '>=10'}

  exit-hook@2.2.1:
    resolution: {integrity: sha512-eNTPlAD67BmP31LDINZ3U7HSF8l57TxOY2PmBJ1shpCvpnxBF93mWCE8YHBnXs8qiUZJc9WDcWIeC3a2HIAMfw==}
    engines: {node: '>=6'}

  exit@0.1.2:
    resolution: {integrity: sha512-Zk/eNKV2zbjpKzrsQ+n1G6poVbErQxJ0LBOJXaKZ1EViLzH+hrLu9cdXI4zw9dBQJslwBEpbQ2P1oS7nDxs6jQ==}
    engines: {node: '>= 0.8.0'}

  expect-type@1.2.2:
    resolution: {integrity: sha512-JhFGDVJ7tmDJItKhYgJCGLOWjuK9vPxiXoUFLwLDc99NlmklilbiQJwoctZtt13+xMw91MCk/REan6MWHqDjyA==}
    engines: {node: '>=12.0.0'}

  expect@29.7.0:
    resolution: {integrity: sha512-2Zks0hf1VLFYI1kbh0I5jP3KHHyCHpkfyHBzsSXRFgl/Bg9mWYfMW8oD+PdMPlEwy5HNsR9JutYy6pMeOh61nw==}
    engines: {node: ^14.15.0 || ^16.10.0 || >=18.0.0}

<<<<<<< HEAD
  exsolve@1.0.7:
    resolution: {integrity: sha512-VO5fQUzZtI6C+vx4w/4BWJpg3s/5l+6pRQEHzFRM8WFi4XffSP1Z+4qi7GbjWbvRQEbdIco5mIMq+zX4rPuLrw==}
=======
  expect@30.1.2:
    resolution: {integrity: sha512-xvHszRavo28ejws8FpemjhwswGj4w/BetHIL8cU49u4sGyXDw2+p3YbeDbj6xzlxi6kWTjIRSTJ+9sNXPnF0Zg==}
    engines: {node: ^18.14.0 || ^20.0.0 || ^22.0.0 || >=24.0.0}
>>>>>>> fc360571

  fast-deep-equal@3.1.3:
    resolution: {integrity: sha512-f3qQ9oQy9j2AhBe/H9VC91wLmKBCCU/gDOnKNAYG5hswO7BLKj09Hc5HYNz9cGI++xlpDCIgDaitVs03ATR84Q==}

  fast-glob@3.3.3:
    resolution: {integrity: sha512-7MptL8U0cqcFdzIzwOTHoilX9x5BrNqye7Z/LuC7kCMRio1EMSyqRK3BEAUD7sXRq4iT4AzTVuZdhgQ2TCvYLg==}
    engines: {node: '>=8.6.0'}

  fast-json-stable-stringify@2.1.0:
    resolution: {integrity: sha512-lhd/wF+Lk98HZoTCtlVraHtfh5XYijIjalXck7saUtuanSDyLMxnHhSXEDJqHxD7msR8D0uCmqlkwjCV8xvwHw==}

  fast-levenshtein@2.0.6:
    resolution: {integrity: sha512-DCXu6Ifhqcks7TZKY3Hxp3y6qphY5SJZmrWMDrKcERSOXWQdMhU9Ig/PYrzyw/ul9jOIyh0N4M0tbC5hodg8dw==}

  fast-safe-stringify@2.1.1:
    resolution: {integrity: sha512-W+KJc2dmILlPplD/H4K9l9LcAHAfPtP6BY84uVLXQ6Evcz9Lcg33Y2z1IVblT6xdY54PXYVHEv+0Wpq8Io6zkA==}

  fastq@1.19.1:
    resolution: {integrity: sha512-GwLTyxkCXjXbxqIhTsMI2Nui8huMPtnxg7krajPJAjnEG/iiOS7i+zCtWGZR9G0NBKbXKh6X9m9UIsYX/N6vvQ==}

  fb-watchman@2.0.2:
    resolution: {integrity: sha512-p5161BqbuCaSnB8jIbzQHOlpgsPmK5rJVDfDKO91Axs5NC1uu3HRQm6wt9cd9/+GtQQIO53JdGXXoyDpTAsgYA==}

  fdir@6.5.0:
    resolution: {integrity: sha512-tIbYtZbucOs0BRGqPJkshJUYdL+SDH7dVM8gjy+ERp3WAUjLEFJE+02kanyHtwjWOnwrKYBiwAmM0p4kLJAnXg==}
    engines: {node: '>=12.0.0'}
    peerDependencies:
      picomatch: ^3 || ^4
    peerDependenciesMeta:
      picomatch:
        optional: true

  file-entry-cache@6.0.1:
    resolution: {integrity: sha512-7Gps/XWymbLk2QLYK4NzpMOrYjMhdIxXuIvy2QBsLE6ljuodKvdkWs/cpyJJ3CVIVpH0Oi1Hvg1ovbMzLdFBBg==}
    engines: {node: ^10.12.0 || >=12.0.0}

  fill-range@7.1.1:
    resolution: {integrity: sha512-YsGpe3WHLK8ZYi4tWDg2Jy3ebRz2rXowDxnld4bkQB00cc/1Zw9AWnC0i9ztDJitivtQvaI9KaLyKrc+hBW0yg==}
    engines: {node: '>=8'}

  find-up@4.1.0:
    resolution: {integrity: sha512-PpOwAdQ/YlXQ2vj8a3h8IipDuYRi3wceVQQGYWxNINccq40Anw7BlsEXCMbt1Zt+OLA6Fq9suIpIWD0OsnISlw==}
    engines: {node: '>=8'}

  find-up@5.0.0:
    resolution: {integrity: sha512-78/PXT1wlLLDgTzDs7sjq9hzz0vXD+zn+7wypEe4fXQxCmdmqfGsEPQxmiCSQI3ajFV91bVSsvNtrJRiW6nGng==}
    engines: {node: '>=10'}

  flat-cache@3.2.0:
    resolution: {integrity: sha512-CYcENa+FtcUKLmhhqyctpclsq7QF38pKjZHsGNiSQF5r4FtoKDWabFDl3hzaEQMvT1LHEysw5twgLvpYYb4vbw==}
    engines: {node: ^10.12.0 || >=12.0.0}

  flatbuffers@25.2.10:
    resolution: {integrity: sha512-7JlN9ZvLDG1McO3kbX0k4v+SUAg48L1rIwEvN6ZQl/eCtgJz9UylTMzE9wrmYrcorgxm3CX/3T/w5VAub99UUw==}

  flatted@3.3.3:
    resolution: {integrity: sha512-GX+ysw4PBCz0PzosHDepZGANEuFCMLrnRTiEy9McGjmkCQYwRq4A/X786G/fjM/+OjsWSU1ZrY5qyARZmO/uwg==}

  follow-redirects@1.15.11:
    resolution: {integrity: sha512-deG2P0JfjrTxl50XGCDyfI97ZGVCxIpfKYmfyrQ54n5FO/0gfIES8C/Psl6kWVDolizcaaxZJnTS0QSMxvnsBQ==}
    engines: {node: '>=4.0'}
    peerDependencies:
      debug: '*'
    peerDependenciesMeta:
      debug:
        optional: true

  for-each@0.3.5:
    resolution: {integrity: sha512-dKx12eRCVIzqCxFGplyFKJMPvLEWgmNtUrpTiJIR5u97zEhRG8ySrtboPHZXx7daLxQVrl643cTzbab2tkQjxg==}
    engines: {node: '>= 0.4'}

  foreground-child@3.3.1:
    resolution: {integrity: sha512-gIXjKqtFuWEgzFRJA9WCQeSJLZDjgJUOMCMzxtvFq/37KojM1BFGufqsCy0r4qSQmYLsZYMeyRqzIWOMup03sw==}
    engines: {node: '>=14'}

  form-data-encoder@1.7.2:
    resolution: {integrity: sha512-qfqtYan3rxrnCk1VYaA4H+Ms9xdpPqvLZa6xmMgFvhO32x7/3J/ExcTd6qpxM0vH2GdMI+poehyBZvqfMTto8A==}

  form-data@4.0.4:
    resolution: {integrity: sha512-KrGhL9Q4zjj0kiUt5OO4Mr/A/jlI2jDYs5eHBpYHPcBEVSiipAvn2Ko2HnPe20rmcuuvMHNdZFp+4IlGTMF0Ow==}
    engines: {node: '>= 6'}

  formdata-node@4.4.1:
    resolution: {integrity: sha512-0iirZp3uVDjVGt9p49aTaqjk84TrglENEDuqfdlZQ1roC9CWlPk6Avf8EEnZNcAqPonwkG35x4n3ww/1THYAeQ==}
    engines: {node: '>= 12.20'}

  fs-extra@11.3.1:
    resolution: {integrity: sha512-eXvGGwZ5CL17ZSwHWd3bbgk7UUpF6IFHtP57NYYakPvHOs8GDgDe5KJI36jIJzDkJ6eJjuzRA8eBQb6SkKue0g==}
    engines: {node: '>=14.14'}

  fs.realpath@1.0.0:
    resolution: {integrity: sha512-OO0pH2lK6a0hZnAdau5ItzHPI6pUlvI7jMVnxUQRtw4owF2wk8lOSabtGDCTP4Ggrg2MbGnWO9X8K1t4+fGMDw==}

  fsevents@2.3.3:
    resolution: {integrity: sha512-5xoDfX+fL7faATnagmWPpbFtwh/R77WmMMqqHGS65C3vvB0YHrgF+B1YmZ3441tMj5n63k0212XNoJwzlhffQw==}
    engines: {node: ^8.16.0 || ^10.6.0 || >=11.0.0}
    os: [darwin]

  function-bind@1.1.2:
    resolution: {integrity: sha512-7XHNxH7qX9xG5mIwxkhumTox/MIRNcOgDrxWsMt2pAr23WHp6MrRlN7FBSFpCpr+oVO0F744iUgR82nJMfG2SA==}

  function.prototype.name@1.1.8:
    resolution: {integrity: sha512-e5iwyodOHhbMr/yNrc7fDYG4qlbIvI5gajyzPnb5TCwyhjApznQh1BMFou9b30SevY43gCJKXycoCBjMbsuW0Q==}
    engines: {node: '>= 0.4'}

  functions-have-names@1.2.3:
    resolution: {integrity: sha512-xckBUXyTIqT97tq2x2AMb+g163b5JFysYk0x4qxNFwbfQkmNZoiRHb6sPzI9/QV33WeuvVYBUIiD4NzNIyqaRQ==}

  gensync@1.0.0-beta.2:
    resolution: {integrity: sha512-3hN7NaskYvMDLQY55gnW3NQ+mesEAepTqlg+VEbj7zzqEMBVNhzcGYYeqFo/TlYz6eQiFcp1HcsCZO+nGgS8zg==}
    engines: {node: '>=6.9.0'}

  get-caller-file@2.0.5:
    resolution: {integrity: sha512-DyFP3BM/3YHTQOCUL/w0OZHR0lpKeGrxotcHWcqNEdnltqFwXVfhEBQ94eIo34AfQpo0rGki4cyIiftY06h2Fg==}
    engines: {node: 6.* || 8.* || >= 10.*}

  get-intrinsic@1.3.0:
    resolution: {integrity: sha512-9fSjSaos/fRIVIp+xSJlE6lfwhES7LNtKaCBIamHsjr2na1BiABJPo0mOjjz8GJDURarmCPGqaiVg5mfjb98CQ==}
    engines: {node: '>= 0.4'}

  get-package-type@0.1.0:
    resolution: {integrity: sha512-pjzuKtY64GYfWizNAJ0fr9VqttZkNiK2iS430LtIHzjBEr6bX8Am2zm4sW4Ro5wjWW5cAlRL1qAMTcXbjNAO2Q==}
    engines: {node: '>=8.0.0'}

  get-proto@1.0.1:
    resolution: {integrity: sha512-sTSfBjoXBp89JvIKIefqw7U2CCebsc74kiY6awiGogKtoSGbgjYE/G/+l9sF3MWFPNc9IcoOC4ODfKHfxFmp0g==}
    engines: {node: '>= 0.4'}

  get-source@2.0.12:
    resolution: {integrity: sha512-X5+4+iD+HoSeEED+uwrQ07BOQr0kEDFMVqqpBuI+RaZBpBpHCuXxo70bjar6f0b0u/DQJsJ7ssurpP0V60Az+w==}

  get-stream@5.2.0:
    resolution: {integrity: sha512-nBF+F1rAZVCu/p7rjzgA+Yb4lfYXrpl7a6VmJrU8wF9I1CKvP/QwPNZHnOlwbTkY6dvtFIzFMSyQXbLoTQPRpA==}
    engines: {node: '>=8'}

  get-stream@6.0.1:
    resolution: {integrity: sha512-ts6Wi+2j3jQjqi70w5AlN8DFnkSwC+MqmxEzdEALB2qXZYV3X/b1CTfgPLGJNMeAWxdPfU8FO1ms3NUfaHCPYg==}
    engines: {node: '>=10'}

  get-symbol-description@1.1.0:
    resolution: {integrity: sha512-w9UMqWwJxHNOvoNzSJ2oPF5wvYcvP7jUvYzhp67yEhTi17ZDBBC1z9pTdGuzjD+EFIqLSYRweZjqfiPzQ06Ebg==}
    engines: {node: '>= 0.4'}

  glob-parent@5.1.2:
    resolution: {integrity: sha512-AOIgSQCepiJYwP3ARnGx+5VnTu2HBYdzbGP45eLw1vr3zB3vZLeyed1sC9hnbcOc9/SrMyM5RPQrkGz4aS9Zow==}
    engines: {node: '>= 6'}

  glob-parent@6.0.2:
    resolution: {integrity: sha512-XxwI8EOhVQgWp6iDL+3b0r86f4d6AX6zSU55HfB4ydCEuXLXc5FcYeOu+nnGftS4TEju/11rt4KJPTMgbfmv4A==}
    engines: {node: '>=10.13.0'}

  glob-to-regexp@0.4.1:
    resolution: {integrity: sha512-lkX1HJXwyMcprw/5YUZc2s7DrpAiHB21/V+E1rHUrVNokkvB6bqMzT0VfV6/86ZNabt1k14YOIaT7nDvOX3Iiw==}

  glob@11.0.3:
    resolution: {integrity: sha512-2Nim7dha1KVkaiF4q6Dj+ngPPMdfvLJEOpZk/jKiUAkqKebpGAWQXAq9z1xu9HKu5lWfqw/FASuccEjyznjPaA==}
    engines: {node: 20 || >=22}
    hasBin: true

  glob@7.2.3:
    resolution: {integrity: sha512-nFR0zLpU2YCaRxwoCJvL6UvCH2JFyFVIvwTLsIf21AuHlMskA1hhTdk+LlYJtOlYt9v6dvszD2BGRqBL+iQK9Q==}
    deprecated: Glob versions prior to v9 are no longer supported

  globals@13.24.0:
    resolution: {integrity: sha512-AhO5QUcj8llrbG09iWhPU2B204J1xnPeL8kQmVorSsy+Sjj1sk8gIyh6cUocGmH4L0UuhAJy+hJMRA4mgA4mFQ==}
    engines: {node: '>=8'}

  globalthis@1.0.4:
    resolution: {integrity: sha512-DpLKbNU4WylpxJykQujfCcwYWiV/Jhm50Goo0wrVILAv5jOr9d+H+UR3PhSCD2rCCEIg0uc+G+muBTwD54JhDQ==}
    engines: {node: '>= 0.4'}

  globby@11.1.0:
    resolution: {integrity: sha512-jhIXaOzy1sb8IyocaruWSn1TjmnBVs8Ayhcy83rmxNJ8q2uWKCAj3CnJY+KpGSXCueAPc0i05kVvVKtP1t9S3g==}
    engines: {node: '>=10'}

  gopd@1.2.0:
    resolution: {integrity: sha512-ZUKRh6/kUFoAiTAtTYPZJ3hw9wNxx+BIBOijnlG9PnrJsCcSjs1wyyD6vJpaYtgnzDrKYRSqf3OO6Rfa93xsRg==}
    engines: {node: '>= 0.4'}

  graceful-fs@4.2.10:
    resolution: {integrity: sha512-9ByhssR2fPVsNZj478qUUbKfmL0+t5BDVyjShtyZZLiK7ZDAArFFfopyOTj0M05wE2tJPisA4iTnnXl2YoPvOA==}

  graceful-fs@4.2.11:
    resolution: {integrity: sha512-RbJ5/jmFcNNCcDV5o9eTnBLJ/HszWV0P73bc+Ff4nS/rJj+YaS6IGyiOL0VoBYX+l1Wrl3k63h/KrH+nhJ0XvQ==}

  graphemer@1.4.0:
    resolution: {integrity: sha512-EtKwoO6kxCL9WO5xipiHTZlSzBm7WLT627TqC/uVRd0HKmq8NXyebnNYxDoBi7wt8eTWrUrKXCOVaFq9x1kgag==}

  guid-typescript@1.0.9:
    resolution: {integrity: sha512-Y8T4vYhEfwJOTbouREvG+3XDsjr8E3kIr7uf+JZ0BYloFsttiHU0WfvANVsR7TxNUJa/WpCnw/Ino/p+DeBhBQ==}

  handlebars@4.7.8:
    resolution: {integrity: sha512-vafaFqs8MZkRrSX7sFVUdo3ap/eNiLnb4IakshzvP56X5Nr1iGKAIqdX6tMlm6HcNRIkr6AxO5jFEoJzzpT8aQ==}
    engines: {node: '>=0.4.7'}
    hasBin: true

  has-bigints@1.1.0:
    resolution: {integrity: sha512-R3pbpkcIqv2Pm3dUwgjclDRVmWpTJW2DcMzcIhEXEx1oh/CEMObMm3KLmRJOdvhM7o4uQBnwr8pzRK2sJWIqfg==}
    engines: {node: '>= 0.4'}

  has-flag@4.0.0:
    resolution: {integrity: sha512-EykJT/Q1KjTWctppgIAgfSO0tKVuZUjhgMr17kqTumMl6Afv3EISleU7qZUzoXDFTAHTDC4NOoG/ZxU3EvlMPQ==}
    engines: {node: '>=8'}

  has-property-descriptors@1.0.2:
    resolution: {integrity: sha512-55JNKuIW+vq4Ke1BjOTjM2YctQIvCT7GFzHwmfZPGo5wnrgkid0YQtnAleFSqumZm4az3n2BS+erby5ipJdgrg==}

  has-proto@1.2.0:
    resolution: {integrity: sha512-KIL7eQPfHQRC8+XluaIw7BHUwwqL19bQn4hzNgdr+1wXoU0KKj6rufu47lhY7KbJR2C6T6+PfyN0Ea7wkSS+qQ==}
    engines: {node: '>= 0.4'}

  has-symbols@1.1.0:
    resolution: {integrity: sha512-1cDNdwJ2Jaohmb3sg4OmKaMBwuC48sYni5HUw2DvsC8LjGTLK9h+eb1X6RyuOHe4hT0ULCW68iomhjUoKUqlPQ==}
    engines: {node: '>= 0.4'}

  has-tostringtag@1.0.2:
    resolution: {integrity: sha512-NqADB8VjPFLM2V0VvHUewwwsw0ZWBaIdgo+ieHtK3hasLz4qeCRjYcqfB6AQrBggRKppKF8L52/VqdVsO47Dlw==}
    engines: {node: '>= 0.4'}

  hasown@2.0.2:
    resolution: {integrity: sha512-0hJU9SCPvmMzIBdZFqNPXWa6dqh7WdH0cII9y+CyS8rG3nL48Bclra9HmKhVVUHyPWNH5Y7xDwAB7bfgSjkUMQ==}
    engines: {node: '>= 0.4'}

  html-encoding-sniffer@3.0.0:
    resolution: {integrity: sha512-oWv4T4yJ52iKrufjnyZPkrN0CH3QnrUqdB6In1g5Fe1mia8GmF36gnfNySxoZtxD5+NmYw1EElVXiBk93UeskA==}
    engines: {node: '>=12'}

  html-escaper@2.0.2:
    resolution: {integrity: sha512-H2iMtd0I4Mt5eYiapRdIDjp+XzelXQ0tFE4JS7YFwFevXXMmOp9myNrUvCg0D6ws8iqkRPBfKHgbwig1SmlLfg==}

  http-proxy-agent@5.0.0:
    resolution: {integrity: sha512-n2hY8YdoRE1i7r6M0w9DIw5GgZN0G25P8zLCRQ8rjXtTU3vsNFBI/vWK/UIeE6g5MUUz6avwAPXmL6Fy9D/90w==}
    engines: {node: '>= 6'}

  https-proxy-agent@5.0.1:
    resolution: {integrity: sha512-dFcAjpTQFgoLMzC2VwU+C/CbS7uRL0lWmxDITmqm7C+7F0Odmj6s9l6alZc6AELXhrnggM2CeWSXHGOdX2YtwA==}
    engines: {node: '>= 6'}

  human-signals@1.1.1:
    resolution: {integrity: sha512-SEQu7vl8KjNL2eoGBLF3+wAjpsNfA9XMlXAYj/3EdaNfAlxKthD1xjEQfGOUhllCGGJVNY34bRr6lPINhNjyZw==}
    engines: {node: '>=8.12.0'}

  human-signals@2.1.0:
    resolution: {integrity: sha512-B4FFZ6q/T2jhhksgkbEW3HBvWIfDW85snkQgawt07S7J5QXTk6BkNV+0yAeZrM5QpMAdYlocGoljn0sJ/WQkFw==}
    engines: {node: '>=10.17.0'}

  humanize-ms@1.2.1:
    resolution: {integrity: sha512-Fl70vYtsAFb/C06PTS9dZBo7ihau+Tu/DNCk/OyHhea07S+aeMWpFFkUaXRa8fI+ScZbEI8dfSxwY7gxZ9SAVQ==}

  iconv-lite@0.6.3:
    resolution: {integrity: sha512-4fCk79wshMdzMp2rH06qWrJE4iolqLhCUH+OiuIgU++RB0+94NlDL81atO7GX55uUKueo0txHNtvEyI6D7WdMw==}
    engines: {node: '>=0.10.0'}

  ignore@5.3.2:
    resolution: {integrity: sha512-hsBTNUqQTDwkWtcdYI2i06Y/nUBEsNEDJKjWdigLvegy8kDuJAS8uRlpkkcQpyEXL0Z/pjDy5HBmMjRCJ2gq+g==}
    engines: {node: '>= 4'}

  import-fresh@3.3.1:
    resolution: {integrity: sha512-TR3KfrTZTYLPB6jUjfx6MF9WcWrHL9su5TObK4ZkYgBdWKPOFoSoQIdEuTuR82pmtxH2spWG9h6etwfr1pLBqQ==}
    engines: {node: '>=6'}

  import-local@3.2.0:
    resolution: {integrity: sha512-2SPlun1JUPWoM6t3F0dw0FkCF/jWY8kttcY4f599GLTSjh2OCuuhdTkJQsEcZzBqbXZGKMK2OqW1oZsjtf/gQA==}
    engines: {node: '>=8'}
    hasBin: true

  imurmurhash@0.1.4:
    resolution: {integrity: sha512-JmXMZ6wuvDmLiHEml9ykzqO6lwFbof0GG4IkcGaENdCRDDmMVnny7s5HsIgHCbaq0w2MyPhDqkhTUgS2LU2PHA==}
    engines: {node: '>=0.8.19'}

  individual@3.0.0:
    resolution: {integrity: sha512-rUY5vtT748NMRbEMrTNiFfy29BgGZwGXUi2NFUVMWQrogSLzlJvQV9eeMWi+g1aVaQ53tpyLAQtd5x/JH0Nh1g==}

  inflight@1.0.6:
    resolution: {integrity: sha512-k92I/b08q4wvFscXCLvqfsHCrjrF7yiXsQuIVvVE7N82W3+aqpzuUdBbfhWcy/FZR3/4IgflMgKLOsvPDrGCJA==}
    deprecated: This module is not supported, and leaks memory. Do not use it. Check out lru-cache if you want a good and tested way to coalesce async requests by a key value, which is much more comprehensive and powerful.

  inherits@2.0.4:
    resolution: {integrity: sha512-k/vGaX4/Yla3WzyMCvTQOXYeIHvqOKtnqBduzTHpzpQZzAskKMhZ2K+EnBiSM9zGSoIFeMpXKxa4dYeZIQqewQ==}

  ini@1.3.8:
    resolution: {integrity: sha512-JV/yugV2uzW5iMRSiZAyDtQd+nxtUnjeLt0acNdw98kKLrvuRVyB80tsREOE7yvGVgalhZ6RNXCmEHkUKBKxew==}

  ini@3.0.1:
    resolution: {integrity: sha512-it4HyVAUTKBc6m8e1iXWvXSTdndF7HbdN713+kvLrymxTaU4AUBWrJ4vEooP+V7fexnVD3LKcBshjGGPefSMUQ==}
    engines: {node: ^12.13.0 || ^14.15.0 || >=16.0.0}

  internal-slot@1.1.0:
    resolution: {integrity: sha512-4gd7VpWNQNB4UKKCFFVcp1AVv+FMOgs9NKzjHKusc8jTMhd5eL1NqQqOpE0KzMds804/yHlglp3uxgluOqAPLw==}
    engines: {node: '>= 0.4'}

  iota-array@1.0.0:
    resolution: {integrity: sha512-pZ2xT+LOHckCatGQ3DcG/a+QuEqvoxqkiL7tvE8nn3uuu+f6i1TtpB5/FtWFbxUuVr5PZCx8KskuGatbJDXOWA==}

  is-array-buffer@3.0.5:
    resolution: {integrity: sha512-DDfANUiiG2wC1qawP66qlTugJeL5HyzMpfr8lLK+jMQirGzNod0B12cFB/9q838Ru27sBwfw78/rdoU7RERz6A==}
    engines: {node: '>= 0.4'}

  is-arrayish@0.2.1:
    resolution: {integrity: sha512-zz06S8t0ozoDXMG+ube26zeCTNXcKIPJZJi8hBrF4idCLms4CG9QtK7qBl1boi5ODzFpjswb5JPmHCbMpjaYzg==}

  is-arrayish@0.3.2:
    resolution: {integrity: sha512-eVRqCvVlZbuw3GrM63ovNSNAeA1K16kaR/LRY/92w0zxQ5/1YzwblUX652i4Xs9RwAGjW9d9y6X88t8OaAJfWQ==}

  is-async-function@2.1.1:
    resolution: {integrity: sha512-9dgM/cZBnNvjzaMYHVoxxfPj2QXt22Ev7SuuPrs+xav0ukGB0S6d4ydZdEiM48kLx5kDV+QBPrpVnFyefL8kkQ==}
    engines: {node: '>= 0.4'}

  is-bigint@1.1.0:
    resolution: {integrity: sha512-n4ZT37wG78iz03xPRKJrHTdZbe3IicyucEtdRsV5yglwc3GyUfbAfpSeD0FJ41NbUNSt5wbhqfp1fS+BgnvDFQ==}
    engines: {node: '>= 0.4'}

  is-boolean-object@1.2.2:
    resolution: {integrity: sha512-wa56o2/ElJMYqjCjGkXri7it5FbebW5usLw/nPmCMs5DeZ7eziSYZhSmPRn0txqeW4LnAmQQU7FgqLpsEFKM4A==}
    engines: {node: '>= 0.4'}

  is-buffer@1.1.6:
    resolution: {integrity: sha512-NcdALwpXkTm5Zvvbk7owOUSvVvBKDgKP5/ewfXEznmQFfs4ZRmanOeKBTjRVjka3QFoN6XJ+9F3USqfHqTaU5w==}

  is-callable@1.2.7:
    resolution: {integrity: sha512-1BC0BVFhS/p0qtw6enp8e+8OD0UrK0oFLztSjNzhcKA3WDuJxxAPXzPuPtKkjEY9UUoEWlX/8fgKeu2S8i9JTA==}
    engines: {node: '>= 0.4'}

  is-core-module@2.16.1:
    resolution: {integrity: sha512-UfoeMA6fIJ8wTYFEUjelnaGI67v6+N7qXJEvQuIGa99l4xsCruSYOVSQ0uPANn4dAzm8lkYPaKLrrijLq7x23w==}
    engines: {node: '>= 0.4'}

  is-data-view@1.0.2:
    resolution: {integrity: sha512-RKtWF8pGmS87i2D6gqQu/l7EYRlVdfzemCJN/P3UOs//x1QE7mfhvzHIApBTRf7axvT6DMGwSwBXYCT0nfB9xw==}
    engines: {node: '>= 0.4'}

  is-date-object@1.1.0:
    resolution: {integrity: sha512-PwwhEakHVKTdRNVOw+/Gyh0+MzlCl4R6qKvkhuvLtPMggI1WAHt9sOwZxQLSGpUaDnrdyDsomoRgNnCfKNSXXg==}
    engines: {node: '>= 0.4'}

  is-extglob@2.1.1:
    resolution: {integrity: sha512-SbKbANkN603Vi4jEZv49LeVJMn4yGwsbzZworEoyEiutsN3nJYdbO36zfhGJ6QEDpOZIFkDtnq5JRxmvl3jsoQ==}
    engines: {node: '>=0.10.0'}

  is-finalizationregistry@1.1.1:
    resolution: {integrity: sha512-1pC6N8qWJbWoPtEjgcL2xyhQOP491EQjeUo3qTKcmV8YSDDJrOepfG8pcC7h/QgnQHYSv0mJ3Z/ZWxmatVrysg==}
    engines: {node: '>= 0.4'}

  is-fullwidth-code-point@3.0.0:
    resolution: {integrity: sha512-zymm5+u+sCsSWyD9qNaejV3DFvhCKclKdizYaJUuHA83RLjb7nSuGnddCHGv0hk+KY7BMAlsWeK4Ueg6EV6XQg==}
    engines: {node: '>=8'}

  is-generator-fn@2.1.0:
    resolution: {integrity: sha512-cTIB4yPYL/Grw0EaSzASzg6bBy9gqCofvWN8okThAYIxKJZC+udlRAmGbM0XLeniEJSs8uEgHPGuHSe1XsOLSQ==}
    engines: {node: '>=6'}

  is-generator-function@1.1.0:
    resolution: {integrity: sha512-nPUB5km40q9e8UfN/Zc24eLlzdSf9OfKByBw9CIdw4H1giPMeA0OIJvbchsCu4npfI2QcMVBsGEBHKZ7wLTWmQ==}
    engines: {node: '>= 0.4'}

  is-glob@4.0.3:
    resolution: {integrity: sha512-xelSayHH36ZgE7ZWhli7pW34hNbNl8Ojv5KVmkJD4hBdD3th8Tfk9vYasLM+mXWOZhFkgZfxhLSnrwRr4elSSg==}
    engines: {node: '>=0.10.0'}

  is-map@2.0.3:
    resolution: {integrity: sha512-1Qed0/Hr2m+YqxnM09CjA2d/i6YZNfF6R2oRAOj36eUdS6qIV/huPJNSEpKbupewFs+ZsJlxsjjPbc0/afW6Lw==}
    engines: {node: '>= 0.4'}

  is-negative-zero@2.0.3:
    resolution: {integrity: sha512-5KoIu2Ngpyek75jXodFvnafB6DJgr3u8uuK0LEZJjrU19DrMD3EVERaR8sjz8CCGgpZvxPl9SuE1GMVPFHx1mw==}
    engines: {node: '>= 0.4'}

  is-number-object@1.1.1:
    resolution: {integrity: sha512-lZhclumE1G6VYD8VHe35wFaIif+CTy5SJIi5+3y4psDgWu4wPDoBhF8NxUOinEc7pHgiTsT6MaBb92rKhhD+Xw==}
    engines: {node: '>= 0.4'}

  is-number@7.0.0:
    resolution: {integrity: sha512-41Cifkg6e8TylSpdtTpeLVMqvSBEVzTttHvERD741+pnZ8ANv0004MRL43QKPDlK9cGvNp6NZWZUBlbGXYxxng==}
    engines: {node: '>=0.12.0'}

  is-path-inside@3.0.3:
    resolution: {integrity: sha512-Fd4gABb+ycGAmKou8eMftCupSir5lRxqf4aD/vd0cD2qc4HL07OjCeuHMr8Ro4CoMaeCKDB0/ECBOVWjTwUvPQ==}
    engines: {node: '>=8'}

  is-plain-obj@2.1.0:
    resolution: {integrity: sha512-YWnfyRwxL/+SsrWYfOpUtz5b3YD+nyfkHvjbcanzk8zgyO4ASD67uVMRt8k5bM4lLMDnXfriRhOpemw+NfT1eA==}
    engines: {node: '>=8'}

  is-potential-custom-element-name@1.0.1:
    resolution: {integrity: sha512-bCYeRA2rVibKZd+s2625gGnGF/t7DSqDs4dP7CrLA1m7jKWz6pps0LpYLJN8Q64HtmPKJ1hrN3nzPNKFEKOUiQ==}

  is-regex@1.2.1:
    resolution: {integrity: sha512-MjYsKHO5O7mCsmRGxWcLWheFqN9DJ/2TmngvjKXihe6efViPqc274+Fx/4fYj/r03+ESvBdTXK0V6tA3rgez1g==}
    engines: {node: '>= 0.4'}

  is-set@2.0.3:
    resolution: {integrity: sha512-iPAjerrse27/ygGLxw+EBR9agv9Y6uLeYVJMu+QNCoouJ1/1ri0mGrcWpfCqFZuzzx3WjtwxG098X+n4OuRkPg==}
    engines: {node: '>= 0.4'}

  is-shared-array-buffer@1.0.4:
    resolution: {integrity: sha512-ISWac8drv4ZGfwKl5slpHG9OwPNty4jOWPRIhBpxOoD+hqITiwuipOQ2bNthAzwA3B4fIjO4Nln74N0S9byq8A==}
    engines: {node: '>= 0.4'}

  is-stream@2.0.1:
    resolution: {integrity: sha512-hFoiJiTl63nn+kstHGBtewWSKnQLpyb155KHheA1l39uvtO9nWIop1p3udqPcUd/xbF1VLMO4n7OI6p7RbngDg==}
    engines: {node: '>=8'}

  is-string@1.1.1:
    resolution: {integrity: sha512-BtEeSsoaQjlSPBemMQIrY1MY0uM6vnS1g5fmufYOtnxLGUZM2178PKbhsk7Ffv58IX+ZtcvoGwccYsh0PglkAA==}
    engines: {node: '>= 0.4'}

  is-subdir@1.2.0:
    resolution: {integrity: sha512-2AT6j+gXe/1ueqbW6fLZJiIw3F8iXGJtt0yDrZaBhAZEG1raiTxKWU+IPqMCzQAXOUCKdA4UDMgacKH25XG2Cw==}
    engines: {node: '>=4'}

  is-symbol@1.1.1:
    resolution: {integrity: sha512-9gGx6GTtCQM73BgmHQXfDmLtfjjTUDSyoxTCbp5WtoixAhfgsDirWIcVQ/IHpvI5Vgd5i/J5F7B9cN/WlVbC/w==}
    engines: {node: '>= 0.4'}

  is-typed-array@1.1.15:
    resolution: {integrity: sha512-p3EcsicXjit7SaskXHs1hA91QxgTw46Fv6EFKKGS5DRFLD8yKnohjF3hxoju94b/OcMZoQukzpPpBE9uLVKzgQ==}
    engines: {node: '>= 0.4'}

  is-weakmap@2.0.2:
    resolution: {integrity: sha512-K5pXYOm9wqY1RgjpL3YTkF39tni1XajUIkawTLUo9EZEVUFga5gSQJF8nNS7ZwJQ02y+1YCNYcMh+HIf1ZqE+w==}
    engines: {node: '>= 0.4'}

  is-weakref@1.1.1:
    resolution: {integrity: sha512-6i9mGWSlqzNMEqpCp93KwRS1uUOodk2OJ6b+sq7ZPDSy2WuI5NFIxp/254TytR8ftefexkWn5xNiHUNpPOfSew==}
    engines: {node: '>= 0.4'}

  is-weakset@2.0.4:
    resolution: {integrity: sha512-mfcwb6IzQyOKTs84CQMrOwW4gQcaTOAWJ0zzJCl2WSPDrWk/OzDaImWFH3djXhb24g4eudZfLRozAvPGw4d9hQ==}
    engines: {node: '>= 0.4'}

  is-windows@1.0.2:
    resolution: {integrity: sha512-eXK1UInq2bPmjyX6e3VHIzMLobc4J94i4AWn+Hpq3OU5KkrRC96OAcR3PRJ/pGu6m8TRnBHP9dkXQVsT/COVIA==}
    engines: {node: '>=0.10.0'}

  isarray@2.0.5:
    resolution: {integrity: sha512-xHjhDr3cNBK0BzdUJSPXZntQUx/mwMS5Rw4A7lPJ90XGAO6ISP/ePDNuo0vhqOZU+UD5JoodwCAAoZQd3FeAKw==}

  isexe@2.0.0:
    resolution: {integrity: sha512-RHxMLp9lnKHGHRng9QFhRCMbYAcVpn69smSGcq3f36xjgVVWThj4qqLbTLlq7Ssj8B+fIQ1EuCEGI2lKsyQeIw==}

  istanbul-lib-coverage@3.2.2:
    resolution: {integrity: sha512-O8dpsF+r0WV/8MNRKfnmrtCWhuKjxrq2w+jpzBL5UZKTi2LeVWnWOmWRxFlesJONmc+wLAGvKQZEOanko0LFTg==}
    engines: {node: '>=8'}

  istanbul-lib-instrument@5.2.1:
    resolution: {integrity: sha512-pzqtp31nLv/XFOzXGuvhCb8qhjmTVo5vjVk19XE4CRlSWz0KoeJ3bw9XsA7nOp9YBf4qHjwBxkDzKcME/J29Yg==}
    engines: {node: '>=8'}

  istanbul-lib-instrument@6.0.3:
    resolution: {integrity: sha512-Vtgk7L/R2JHyyGW07spoFlB8/lpjiOLTjMdms6AFMraYt3BaJauod/NGrfnVG/y4Ix1JEuMRPDPEj2ua+zz1/Q==}
    engines: {node: '>=10'}

  istanbul-lib-report@3.0.1:
    resolution: {integrity: sha512-GCfE1mtsHGOELCU8e/Z7YWzpmybrx/+dSTfLrvY8qRmaY6zXTKWn6WQIjaAFw069icm6GVMNkgu0NzI4iPZUNw==}
    engines: {node: '>=10'}

  istanbul-lib-source-maps@4.0.1:
    resolution: {integrity: sha512-n3s8EwkdFIJCG3BPKBYvskgXGoy88ARzvegkitk60NxRdwltLOTaH7CUiMRXvwYorl0Q712iEjcWB+fK/MrWVw==}
    engines: {node: '>=10'}

  istanbul-reports@3.2.0:
    resolution: {integrity: sha512-HGYWWS/ehqTV3xN10i23tkPkpH46MLCIMFNCaaKNavAXTF1RkqxawEPtnjnGZ6XKSInBKkiOA5BKS+aZiY3AvA==}
    engines: {node: '>=8'}

  iterator.prototype@1.1.5:
    resolution: {integrity: sha512-H0dkQoCa3b2VEeKQBOxFph+JAbcrQdE7KC0UkqwpLmv2EC4P41QXP+rqo9wYodACiG5/WM5s9oDApTU8utwj9g==}
    engines: {node: '>= 0.4'}

  jackspeak@4.1.1:
    resolution: {integrity: sha512-zptv57P3GpL+O0I7VdMJNBZCu+BPHVQUk55Ft8/QCJjTVxrnJHuVuX/0Bl2A6/+2oyR/ZMEuFKwmzqqZ/U5nPQ==}
    engines: {node: 20 || >=22}

  jest-changed-files@29.7.0:
    resolution: {integrity: sha512-fEArFiwf1BpQ+4bXSprcDc3/x4HSzL4al2tozwVpDFpsxALjLYdyiIK4e5Vz66GQJIbXJ82+35PtysofptNX2w==}
    engines: {node: ^14.15.0 || ^16.10.0 || >=18.0.0}

  jest-circus@29.7.0:
    resolution: {integrity: sha512-3E1nCMgipcTkCocFwM90XXQab9bS+GMsjdpmPrlelaxwD93Ad8iVEjX/vvHPdLPnFf+L40u+5+iutRdA1N9myw==}
    engines: {node: ^14.15.0 || ^16.10.0 || >=18.0.0}

  jest-cli@29.7.0:
    resolution: {integrity: sha512-OVVobw2IubN/GSYsxETi+gOe7Ka59EFMR/twOU3Jb2GnKKeMGJB5SGUUrEz3SFVmJASUdZUzy83sLNNQ2gZslg==}
    engines: {node: ^14.15.0 || ^16.10.0 || >=18.0.0}
    hasBin: true
    peerDependencies:
      node-notifier: ^8.0.1 || ^9.0.0 || ^10.0.0
    peerDependenciesMeta:
      node-notifier:
        optional: true

  jest-config@29.7.0:
    resolution: {integrity: sha512-uXbpfeQ7R6TZBqI3/TxCU4q4ttk3u0PJeC+E0zbfSoSjq6bJ7buBPxzQPL0ifrkY4DNu4JUdk0ImlBUYi840eQ==}
    engines: {node: ^14.15.0 || ^16.10.0 || >=18.0.0}
    peerDependencies:
      '@types/node': '*'
      ts-node: '>=9.0.0'
    peerDependenciesMeta:
      '@types/node':
        optional: true
      ts-node:
        optional: true

  jest-diff@29.7.0:
    resolution: {integrity: sha512-LMIgiIrhigmPrs03JHpxUh2yISK3vLFPkAodPeo0+BuF7wA2FoQbkEg1u8gBYBThncu7e1oEDUfIXVuTqLRUjw==}
    engines: {node: ^14.15.0 || ^16.10.0 || >=18.0.0}

  jest-diff@30.1.2:
    resolution: {integrity: sha512-4+prq+9J61mOVXCa4Qp8ZjavdxzrWQXrI80GNxP8f4tkI2syPuPrJgdRPZRrfUTRvIoUwcmNLbqEJy9W800+NQ==}
    engines: {node: ^18.14.0 || ^20.0.0 || ^22.0.0 || >=24.0.0}

  jest-docblock@29.7.0:
    resolution: {integrity: sha512-q617Auw3A612guyaFgsbFeYpNP5t2aoUNLwBUbc/0kD1R4t9ixDbyFTHd1nok4epoVFpr7PmeWHrhvuV3XaJ4g==}
    engines: {node: ^14.15.0 || ^16.10.0 || >=18.0.0}

  jest-each@29.7.0:
    resolution: {integrity: sha512-gns+Er14+ZrEoC5fhOfYCY1LOHHr0TI+rQUHZS8Ttw2l7gl+80eHc/gFf2Ktkw0+SIACDTeWvpFcv3B04VembQ==}
    engines: {node: ^14.15.0 || ^16.10.0 || >=18.0.0}

  jest-environment-jsdom@29.7.0:
    resolution: {integrity: sha512-k9iQbsf9OyOfdzWH8HDmrRT0gSIcX+FLNW7IQq94tFX0gynPwqDTW0Ho6iMVNjGz/nb+l/vW3dWM2bbLLpkbXA==}
    engines: {node: ^14.15.0 || ^16.10.0 || >=18.0.0}
    peerDependencies:
      canvas: ^2.5.0
    peerDependenciesMeta:
      canvas:
        optional: true

  jest-environment-node@29.7.0:
    resolution: {integrity: sha512-DOSwCRqXirTOyheM+4d5YZOrWcdu0LNZ87ewUoywbcb2XR4wKgqiG8vNeYwhjFMbEkfju7wx2GYH0P2gevGvFw==}
    engines: {node: ^14.15.0 || ^16.10.0 || >=18.0.0}

  jest-get-type@29.6.3:
    resolution: {integrity: sha512-zrteXnqYxfQh7l5FHyL38jL39di8H8rHoecLH3JNxH3BwOrBsNeabdap5e0I23lD4HHI8W5VFBZqG4Eaq5LNcw==}
    engines: {node: ^14.15.0 || ^16.10.0 || >=18.0.0}

  jest-haste-map@29.7.0:
    resolution: {integrity: sha512-fP8u2pyfqx0K1rGn1R9pyE0/KTn+G7PxktWidOBTqFPLYX0b9ksaMFkhK5vrS3DVun09pckLdlx90QthlW7AmA==}
    engines: {node: ^14.15.0 || ^16.10.0 || >=18.0.0}

  jest-leak-detector@29.7.0:
    resolution: {integrity: sha512-kYA8IJcSYtST2BY9I+SMC32nDpBT3J2NvWJx8+JCuCdl/CR1I4EKUJROiP8XtCcxqgTTBGJNdbB1A8XRKbTetw==}
    engines: {node: ^14.15.0 || ^16.10.0 || >=18.0.0}

  jest-matcher-utils@29.7.0:
    resolution: {integrity: sha512-sBkD+Xi9DtcChsI3L3u0+N0opgPYnCRPtGcQYrgXmR+hmt/fYfWAL0xRXYU8eWOdfuLgBe0YCW3AFtnRLagq/g==}
    engines: {node: ^14.15.0 || ^16.10.0 || >=18.0.0}

  jest-matcher-utils@30.1.2:
    resolution: {integrity: sha512-7ai16hy4rSbDjvPTuUhuV8nyPBd6EX34HkBsBcBX2lENCuAQ0qKCPb/+lt8OSWUa9WWmGYLy41PrEzkwRwoGZQ==}
    engines: {node: ^18.14.0 || ^20.0.0 || ^22.0.0 || >=24.0.0}

  jest-message-util@29.7.0:
    resolution: {integrity: sha512-GBEV4GRADeP+qtB2+6u61stea8mGcOT4mCtrYISZwfu9/ISHFJ/5zOMXYbpBE9RsS5+Gb63DW4FgmnKJ79Kf6w==}
    engines: {node: ^14.15.0 || ^16.10.0 || >=18.0.0}

  jest-message-util@30.1.0:
    resolution: {integrity: sha512-HizKDGG98cYkWmaLUHChq4iN+oCENohQLb7Z5guBPumYs+/etonmNFlg1Ps6yN9LTPyZn+M+b/9BbnHx3WTMDg==}
    engines: {node: ^18.14.0 || ^20.0.0 || ^22.0.0 || >=24.0.0}

  jest-mock@29.7.0:
    resolution: {integrity: sha512-ITOMZn+UkYS4ZFh83xYAOzWStloNzJFO2s8DWrE4lhtGD+AorgnbkiKERe4wQVBydIGPx059g6riW5Btp6Llnw==}
    engines: {node: ^14.15.0 || ^16.10.0 || >=18.0.0}

  jest-mock@30.0.5:
    resolution: {integrity: sha512-Od7TyasAAQX/6S+QCbN6vZoWOMwlTtzzGuxJku1GhGanAjz9y+QsQkpScDmETvdc9aSXyJ/Op4rhpMYBWW91wQ==}
    engines: {node: ^18.14.0 || ^20.0.0 || ^22.0.0 || >=24.0.0}

  jest-pnp-resolver@1.2.3:
    resolution: {integrity: sha512-+3NpwQEnRoIBtx4fyhblQDPgJI0H1IEIkX7ShLUjPGA7TtUTvI1oiKi3SR4oBR0hQhQR80l4WAe5RrXBwWMA8w==}
    engines: {node: '>=6'}
    peerDependencies:
      jest-resolve: '*'
    peerDependenciesMeta:
      jest-resolve:
        optional: true

  jest-regex-util@29.6.3:
    resolution: {integrity: sha512-KJJBsRCyyLNWCNBOvZyRDnAIfUiRJ8v+hOBQYGn8gDyF3UegwiP4gwRR3/SDa42g1YbVycTidUF3rKjyLFDWbg==}
    engines: {node: ^14.15.0 || ^16.10.0 || >=18.0.0}

  jest-regex-util@30.0.1:
    resolution: {integrity: sha512-jHEQgBXAgc+Gh4g0p3bCevgRCVRkB4VB70zhoAE48gxeSr1hfUOsM/C2WoJgVL7Eyg//hudYENbm3Ne+/dRVVA==}
    engines: {node: ^18.14.0 || ^20.0.0 || ^22.0.0 || >=24.0.0}

  jest-resolve-dependencies@29.7.0:
    resolution: {integrity: sha512-un0zD/6qxJ+S0et7WxeI3H5XSe9lTBBR7bOHCHXkKR6luG5mwDDlIzVQ0V5cZCuoTgEdcdwzTghYkTWfubi+nA==}
    engines: {node: ^14.15.0 || ^16.10.0 || >=18.0.0}

  jest-resolve@29.7.0:
    resolution: {integrity: sha512-IOVhZSrg+UvVAshDSDtHyFCCBUl/Q3AAJv8iZ6ZjnZ74xzvwuzLXid9IIIPgTnY62SJjfuupMKZsZQRsCvxEgA==}
    engines: {node: ^14.15.0 || ^16.10.0 || >=18.0.0}

  jest-runner@29.7.0:
    resolution: {integrity: sha512-fsc4N6cPCAahybGBfTRcq5wFR6fpLznMg47sY5aDpsoejOcVYFb07AHuSnR0liMcPTgBsA3ZJL6kFOjPdoNipQ==}
    engines: {node: ^14.15.0 || ^16.10.0 || >=18.0.0}

  jest-runtime@29.7.0:
    resolution: {integrity: sha512-gUnLjgwdGqW7B4LvOIkbKs9WGbn+QLqRQQ9juC6HndeDiezIwhDP+mhMwHWCEcfQ5RUXa6OPnFF8BJh5xegwwQ==}
    engines: {node: ^14.15.0 || ^16.10.0 || >=18.0.0}

  jest-snapshot@29.7.0:
    resolution: {integrity: sha512-Rm0BMWtxBcioHr1/OX5YCP8Uov4riHvKPknOGs804Zg9JGZgmIBkbtlxJC/7Z4msKYVbIJtfU+tKb8xlYNfdkw==}
    engines: {node: ^14.15.0 || ^16.10.0 || >=18.0.0}

  jest-util@29.7.0:
    resolution: {integrity: sha512-z6EbKajIpqGKU56y5KBUgy1dt1ihhQJgWzUlZHArA/+X2ad7Cb5iF+AK1EWVL/Bo7Rz9uurpqw6SiBCefUbCGA==}
    engines: {node: ^14.15.0 || ^16.10.0 || >=18.0.0}

  jest-util@30.0.5:
    resolution: {integrity: sha512-pvyPWssDZR0FlfMxCBoc0tvM8iUEskaRFALUtGQYzVEAqisAztmy+R8LnU14KT4XA0H/a5HMVTXat1jLne010g==}
    engines: {node: ^18.14.0 || ^20.0.0 || ^22.0.0 || >=24.0.0}

  jest-validate@29.7.0:
    resolution: {integrity: sha512-ZB7wHqaRGVw/9hST/OuFUReG7M8vKeq0/J2egIGLdvjHCmYqGARhzXmtgi+gVeZ5uXFF219aOc3Ls2yLg27tkw==}
    engines: {node: ^14.15.0 || ^16.10.0 || >=18.0.0}

  jest-watcher@29.7.0:
    resolution: {integrity: sha512-49Fg7WXkU3Vl2h6LbLtMQ/HyB6rXSIX7SqvBLQmssRBGN9I0PNvPmAmCWSOY6SOvrjhI/F7/bGAv9RtnsPA03g==}
    engines: {node: ^14.15.0 || ^16.10.0 || >=18.0.0}

  jest-worker@29.7.0:
    resolution: {integrity: sha512-eIz2msL/EzL9UFTFFx7jBTkeZfku0yUAyZZZmJ93H2TYEiroIx2PQjEXcwYtYl8zXCxb+PAmA2hLIt/6ZEkPHw==}
    engines: {node: ^14.15.0 || ^16.10.0 || >=18.0.0}

  jest@29.7.0:
    resolution: {integrity: sha512-NIy3oAFp9shda19hy4HK0HRTWKtPJmGdnvywu01nOqNC2vZg+Z+fvJDxpMQA88eb2I9EcafcdjYgsDthnYTvGw==}
    engines: {node: ^14.15.0 || ^16.10.0 || >=18.0.0}
    hasBin: true
    peerDependencies:
      node-notifier: ^8.0.1 || ^9.0.0 || ^10.0.0
    peerDependenciesMeta:
      node-notifier:
        optional: true

  joi@17.13.3:
    resolution: {integrity: sha512-otDA4ldcIx+ZXsKHWmp0YizCweVRZG96J10b0FevjfuncLO1oX59THoAmHkNubYJ+9gWsYsp5k8v4ib6oDv1fA==}

  js-tokens@4.0.0:
    resolution: {integrity: sha512-RdJUflcE3cUzKiMqQgsCu06FPu9UdIJO0beYbPhHN4k6apgJtifcoCtT9bcxOpYBtpD2kCM6Sbzg4CausW/PKQ==}

  js-tokens@9.0.1:
    resolution: {integrity: sha512-mxa9E9ITFOt0ban3j6L5MpjwegGz6lBQmM1IJkWeBZGcMxto50+eWdjC/52xDbS2vy0k7vIMK0Fe2wfL9OQSpQ==}

  js-yaml@3.14.1:
    resolution: {integrity: sha512-okMH7OXXJ7YrN9Ok3/SXrnu4iX9yOk+25nqX4imS2npuvTYDmo/QEZoqwZkYaIDk3jVvBOTOIEgEhaLOynBS9g==}
    hasBin: true

  js-yaml@4.1.0:
    resolution: {integrity: sha512-wpxZs9NoxZaJESJGIZTyDEaYpl0FKSA+FB9aJiyemKhMwkxQg63h4T1KJgUGHpTqPDNRcmmYLugrRjJlBtWvRA==}
    hasBin: true

  jsdom@20.0.3:
    resolution: {integrity: sha512-SYhBvTh89tTfCD/CRdSOm13mOBa42iTaTyfyEWBdKcGdPxPtLFBXuHR8XHb33YNYaP+lLbmSvBTsnoesCNJEsQ==}
    engines: {node: '>=14'}
    peerDependencies:
      canvas: ^2.5.0
    peerDependenciesMeta:
      canvas:
        optional: true

  jsesc@3.1.0:
    resolution: {integrity: sha512-/sM3dO2FOzXjKQhJuo0Q173wf2KOo8t4I8vHy6lF9poUp7bKT0/NHE8fPX23PwfhnykfqnC2xRxOnVw5XuGIaA==}
    engines: {node: '>=6'}
    hasBin: true

  json-buffer@3.0.1:
    resolution: {integrity: sha512-4bV5BfR2mqfQTJm+V5tPPdf+ZpuhiIvTuAB5g8kcrXOZpTT/QwwVRWBywX1ozr6lEuPdbHxwaJlm9G6mI2sfSQ==}

  json-parse-even-better-errors@2.3.1:
    resolution: {integrity: sha512-xyFwyhro/JEof6Ghe2iz2NcXoj2sloNsWr/XsERDK/oiPCfaNhl5ONfp+jQdAZRQQ0IJWNzH9zIZF7li91kh2w==}

  json-schema-traverse@0.4.1:
    resolution: {integrity: sha512-xbbCH5dCYU5T8LcEhhuh7HJ88HXuW3qsI3Y0zOZFKfZEHcpWiHU/Jxzk629Brsab/mMiHQti9wMP+845RPe3Vg==}

  json-stable-stringify-without-jsonify@1.0.1:
    resolution: {integrity: sha512-Bdboy+l7tA3OGW6FjyFHWkP5LuByj1Tk33Ljyq0axyzdk9//JSi2u3fP1QSmd1KNwq6VOKYGlAu87CisVir6Pw==}

  json-stringify-safe@5.0.1:
    resolution: {integrity: sha512-ZClg6AaYvamvYEE82d3Iyd3vSSIjQ+odgjaTzRuO3s7toCdFKczob2i0zCh7JE8kWn17yvAWhUVxvqGwUalsRA==}

  json5@1.0.2:
    resolution: {integrity: sha512-g1MWMLBiz8FKi1e4w0UyVL3w+iJceWAFBAaBnnGKOpNa5f8TLktkbre1+s6oICydWAm+HRUGTmI+//xv2hvXYA==}
    hasBin: true

  json5@2.2.3:
    resolution: {integrity: sha512-XmOWe7eyHYH14cLdVPoyg+GOH3rYX++KpzrylJwSW98t3Nk+U8XOl8FWKOgwtzdb8lXGf6zYwDUzeHMWfxasyg==}
    engines: {node: '>=6'}
    hasBin: true

  jsonfile@6.2.0:
    resolution: {integrity: sha512-FGuPw30AdOIUTRMC2OMRtQV+jkVj2cfPqSeWXv1NEAJ1qZ5zb1X6z1mFhbfOB/iy3ssJCD+3KuZ8r8C3uVFlAg==}

  jsx-ast-utils@3.3.5:
    resolution: {integrity: sha512-ZZow9HBI5O6EPgSJLUb8n2NKgmVWTwCvHGwFuJlMjvLFqlGG6pjirPhtdsseaLZjSibD8eegzmYpUZwoIlj2cQ==}
    engines: {node: '>=4.0'}

  keyv@4.5.4:
    resolution: {integrity: sha512-oxVHkHR/EJf2CNXnWxRLW6mg7JyCCUcG0DtEGmL2ctUo1PNTin1PUil+r/+4r5MpVgC/fn1kjsx7mjSujKqIpw==}

  kleur@3.0.3:
    resolution: {integrity: sha512-eTIzlVOSUR+JxdDFepEYcBMtZ9Qqdef+rnzWdRZuMbOywu5tO2w2N7rqjoANZ5k9vywhL6Br1VRjUIgTQx4E8w==}
    engines: {node: '>=6'}

  kleur@4.1.5:
    resolution: {integrity: sha512-o+NO+8WrRiQEE4/7nwRJhN1HWpVmJm511pBHUxPLtp0BUISzlBplORYSmTclCnJvQq2tKu/sgl3xVpkc7ZWuQQ==}
    engines: {node: '>=6'}

  language-subtag-registry@0.3.23:
    resolution: {integrity: sha512-0K65Lea881pHotoGEa5gDlMxt3pctLi2RplBb7Ezh4rRdLEOtgi7n4EwK9lamnUCkKBqaeKRVebTq6BAxSkpXQ==}

  language-tags@1.0.9:
    resolution: {integrity: sha512-MbjN408fEndfiQXbFQ1vnd+1NoLDsnQW41410oQBXiyXDMYH5z505juWa4KUE1LqxRC7DgOgZDbKLxHIwm27hA==}
    engines: {node: '>=0.10'}

  leven@3.1.0:
    resolution: {integrity: sha512-qsda+H8jTaUaN/x5vzW2rzc+8Rw4TAQ/4KjB46IwK5VH+IlVeeeje/EoZRpiXvIqjFgK84QffqPztGI3VBLG1A==}
    engines: {node: '>=6'}

  levn@0.4.1:
    resolution: {integrity: sha512-+bT2uH4E5LGE7h/n3evcS/sQlJXCpIp6ym8OWJ5eV6+67Dsql/LaaT7qJBAt2rzfoa/5QBGBhxDix1dMt2kQKQ==}
    engines: {node: '>= 0.8.0'}

  lines-and-columns@1.2.4:
    resolution: {integrity: sha512-7ylylesZQ/PV29jhEDl3Ufjo6ZX7gCqJr5F7PKrqc93v7fzSymt1BpwEU8nAUXs8qzzvqhbjhK5QZg6Mt/HkBg==}

  load-json-file@6.2.0:
    resolution: {integrity: sha512-gUD/epcRms75Cw8RT1pUdHugZYM5ce64ucs2GEISABwkRsOQr0q2wm/MV2TKThycIe5e0ytRweW2RZxclogCdQ==}
    engines: {node: '>=8'}

  locate-path@5.0.0:
    resolution: {integrity: sha512-t7hw9pI+WvuwNJXwk5zVHpyhIqzg2qTlklJOf0mVxGSbe3Fp2VieZcduNYjaLDoy6p9uGpQEGWG87WpMKlNq8g==}
    engines: {node: '>=8'}

  locate-path@6.0.0:
    resolution: {integrity: sha512-iPZK6eYjbxRu3uB4/WZ3EsEIMJFMqAoopl3R+zuq0UjcAm/MO6KCweDgPfP3elTztoKP3KtnVHxTn2NHBSDVUw==}
    engines: {node: '>=10'}

  lodash-es@4.17.21:
    resolution: {integrity: sha512-mKnC+QJ9pWVzv+C4/U3rRsHapFfHvQFoFB92e52xeyGMcX6/OlIl78je1u8vePzYZSkkogMPJ2yjxxsb89cxyw==}

  lodash.clonedeep@4.5.0:
    resolution: {integrity: sha512-H5ZhCF25riFd9uB5UCkVKo61m3S/xZk1x4wA6yp/L3RFP6Z/eHH1ymQcGLo7J3GMPfm0V/7m1tryHuGVxpqEBQ==}

  lodash.memoize@4.1.2:
    resolution: {integrity: sha512-t7j+NzmgnQzTAYXcsHYLgimltOV1MXHtlOWf6GjL9Kj8GK5FInw5JotxvbOs+IvV1/Dzo04/fCGfLVs7aXb4Ag==}

  lodash.merge@4.6.2:
    resolution: {integrity: sha512-0KpjqXRVvrYyCsX1swR/XTK0va6VQkQM6MNo7PqW77ByjAhoARA8EfrP1N4+KlKj8YS0ZUCtRT/YUuhyYDujIQ==}

  lodash@4.17.21:
    resolution: {integrity: sha512-v2kDEe57lecTulaDIuNTPy3Ry4gLGJ6Z1O3vE1krgXZNrsQ+LFTGHVxVjcXPs17LhbZVGedAJv8XZ1tvj5FvSg==}

  long@5.3.2:
    resolution: {integrity: sha512-mNAgZ1GmyNhD7AuqnTG3/VQ26o760+ZYBPKjPvugO8+nLbYfX6TVpJPseBvopbdY+qpZ/lKUnmEc1LeZYS3QAA==}

  loose-envify@1.4.0:
    resolution: {integrity: sha512-lyuxPGr/Wfhrlem2CL/UcnUc1zcqKAImBDzukY7Y5F/yQiNdko6+fRLevlw1HgMySw7f611UIY408EtxRSoK3Q==}
    hasBin: true

  loupe@3.2.1:
    resolution: {integrity: sha512-CdzqowRJCeLU72bHvWqwRBBlLcMEtIvGrlvef74kMnV2AolS9Y8xUv1I0U/MNAWMhBlKIoyuEgoJ0t/bbwHbLQ==}

  lru-cache@11.1.0:
    resolution: {integrity: sha512-QIXZUBJUx+2zHUdQujWejBkcD9+cs94tLn0+YL8UrCh+D5sCXZ4c7LaEH48pNwRY3MLDgqUFyhlCyjJPf1WP0A==}
    engines: {node: 20 || >=22}

  lru-cache@5.1.1:
    resolution: {integrity: sha512-KpNARQA3Iwv+jTA0utUVVbrh+Jlrr1Fv0e56GGzAFOXN7dk/FviaDW8LHmK52DlcH4WP2n6gI8vN1aesBFgo9w==}

  magic-string@0.30.18:
    resolution: {integrity: sha512-yi8swmWbO17qHhwIBNeeZxTceJMeBvWJaId6dyvTSOwTipqeHhMhOrz6513r1sOKnpvQ7zkhlG8tPrpilwTxHQ==}

  make-dir@4.0.0:
    resolution: {integrity: sha512-hXdUTZYIVOt1Ex//jAQi+wTZZpUpwBj/0QsOzqegb3rGMMeJiSEu5xLHnYfBrRV4RH2+OCSOO95Is/7x1WJ4bw==}
    engines: {node: '>=10'}

  make-error@1.3.6:
    resolution: {integrity: sha512-s8UhlNe7vPKomQhC1qFelMokr/Sc3AgNbso3n74mVPA5LTZwkB9NlXf4XPamLxJE8h0gh73rM94xvwRT2CVInw==}

  makeerror@1.0.12:
    resolution: {integrity: sha512-JmqCvUhmt43madlpFzG4BQzG2Z3m6tvQDNKdClZnO3VbIudJYmxsT0FNJMeiB2+JTSlTQTSbU8QdesVmwJcmLg==}

  map-age-cleaner@0.1.3:
    resolution: {integrity: sha512-bJzx6nMoP6PDLPBFmg7+xRKeFZvFboMrGlxmNj9ClvX53KrmvM5bXFXEWjbz4cz1AFn+jWJ9z/DJSz7hrs0w3w==}
    engines: {node: '>=6'}

  map-obj@4.3.0:
    resolution: {integrity: sha512-hdN1wVrZbb29eBGiGjJbeP8JbKjq1urkHJ/LIP/NY48MZ1QVXUsQBV1G1zvYFHn1XE06cwjBsOI2K3Ulnj1YXQ==}
    engines: {node: '>=8'}

  math-intrinsics@1.1.0:
    resolution: {integrity: sha512-/IXtbwEk5HTPyEwyKX6hGkYXxM9nbj64B+ilVJnC/R6B0pH5G4V3b0pVbL7DBj4tkhBAppbQUlf6F6Xl9LHu1g==}
    engines: {node: '>= 0.4'}

  mem@8.1.1:
    resolution: {integrity: sha512-qFCFUDs7U3b8mBDPyz5EToEKoAkgCzqquIgi9nkkR9bixxOVOre+09lbuH7+9Kn2NFpm56M3GUWVbU2hQgdACA==}
    engines: {node: '>=10'}

  merge-stream@2.0.0:
    resolution: {integrity: sha512-abv/qOcuPfk3URPfDzmZU1LKmuw8kT+0nIHvKrKgFrwifol/doWcdA4ZqsWQ8ENrFKkd67Mfpo/LovbIUsbt3w==}

  merge2@1.4.1:
    resolution: {integrity: sha512-8q7VEgMJW4J8tcfVPy8g09NcQwZdbwFEqhe/WZkoIzjn/3TGDwtOCYtXGxA3O8tPzpczCCDgv+P2P5y00ZJOOg==}
    engines: {node: '>= 8'}

  micromatch@4.0.8:
    resolution: {integrity: sha512-PXwfBhYu0hBCPw8Dn0E+WDYb7af3dSLVWKi3HGv84IdF4TyFoC0ysxFd0Goxw7nSv4T/PzEJQxsYsEiFCKo2BA==}
    engines: {node: '>=8.6'}

  mime-db@1.52.0:
    resolution: {integrity: sha512-sPU4uV7dYlvtWJxwwxHD0PuihVNiE7TyAbQ5SWxDCB9mUYvOgroQOwYQQOKPJ8CIbE+1ETVlOoK1UC2nU3gYvg==}
    engines: {node: '>= 0.6'}

  mime-types@2.1.35:
    resolution: {integrity: sha512-ZDY+bPm5zTTF+YpCrAU9nK0UgICYPT0QtT1NZWFv4s++TNkcgVaT0g6+4R2uI4MjQjzysHB1zxuWL50hzaeXiw==}
    engines: {node: '>= 0.6'}

  mime@3.0.0:
    resolution: {integrity: sha512-jSCU7/VB1loIWBZe14aEYHU/+1UMEHoaO7qxCOVJOw9GgH72VAWppxNcjU+x9a2k3GSIBXNKxXQFqRvvZ7vr3A==}
    engines: {node: '>=10.0.0'}
    hasBin: true

  mimic-fn@2.1.0:
    resolution: {integrity: sha512-OqbOk5oEQeAZ8WXWydlu9HJjz9WVdEIvamMCcXmuqUYjTknH/sqsWvhQ3vgwKFRR1HpjvNBKQ37nbJgYzGqGcg==}
    engines: {node: '>=6'}

  mimic-fn@3.1.0:
    resolution: {integrity: sha512-Ysbi9uYW9hFyfrThdDEQuykN4Ey6BuwPD2kpI5ES/nFTDn/98yxYNLZJcgUAKPT/mcrLLKaGzJR9YVxJrIdASQ==}
    engines: {node: '>=8'}

  miniflare@4.20250829.0:
    resolution: {integrity: sha512-V1DLPnOXjm0DtfU9K0ftrxF+G7LkQ3nDKtXGdU8+Vf+dOqdGM+3ZHZOcDC5XPOsDnI280HBd5xcos/ghtGB7cg==}
    engines: {node: '>=18.0.0'}
    hasBin: true

  minimatch@10.0.3:
    resolution: {integrity: sha512-IPZ167aShDZZUMdRk66cyQAW3qr0WzbHkPdMYa8bzZhlHhO3jALbKdxcaak7W9FfT2rZNpQuUu4Od7ILEpXSaw==}
    engines: {node: 20 || >=22}

  minimatch@3.1.2:
    resolution: {integrity: sha512-J7p63hRiAjw1NDEww1W7i37+ByIrOWO5XQQAzZ3VOcL0PNybwpfmV/N05zFAzwQ9USyEcX6t3UO+K5aqBQOIHw==}

  minimatch@9.0.3:
    resolution: {integrity: sha512-RHiac9mvaRw0x3AYRgDC1CxAP7HTcNrrECeA8YYJeWnpo+2Q5CegtZjaotWTWxDG3UeGA1coE05iH1mPjT/2mg==}
    engines: {node: '>=16 || 14 >=14.17'}

  minimist@1.2.8:
    resolution: {integrity: sha512-2yyAR8qBkN3YuheJanUpWC5U3bb5osDywNB8RzDVlDwDHbocAJveqqj1u8+SVD7jkWT4yvsHCpWqqWqAxb0zCA==}

  minipass@7.1.2:
    resolution: {integrity: sha512-qOOzS1cBTWYF4BH8fVePDBOO9iptMnGUEZwNc/cMWnTV2nVLZ7VoNWEPHkYczZA0pdoA7dl6e7FL659nX9S2aw==}
    engines: {node: '>=16 || 14 >=14.17'}

  mri@1.2.0:
    resolution: {integrity: sha512-tzzskb3bG8LvYGFF/mDTpq3jpI6Q9wc3LEmBaghu+DdCssd1FakN7Bc0hVNmEyGq1bq3RgfkCb3cmQLpNPOroA==}
    engines: {node: '>=4'}

  ms@2.1.3:
    resolution: {integrity: sha512-6FlzubTLZG3J2a/NVCAleEhjzq5oxgHyaCU9yYXvcLsvoVaHJq/s5xXI6/XXP6tz7R9xAOtHnSO/tXtF3WRTlA==}

  nanoid@3.3.11:
    resolution: {integrity: sha512-N8SpfPUnUp1bK+PMYW8qSWdl9U+wwNWI4QKxOYDy9JAro3WMX7p2OeVRF9v+347pnakNevPmiHhNmZ2HbFA76w==}
    engines: {node: ^10 || ^12 || ^13.7 || ^14 || >=15.0.1}
    hasBin: true

  natural-compare@1.4.0:
    resolution: {integrity: sha512-OWND8ei3VtNC9h7V60qff3SVobHr996CTwgxubgyQYEpg290h9J0buyECNNJexkFm5sOajh5G116RYA1c8ZMSw==}

  ndarray@1.0.19:
    resolution: {integrity: sha512-B4JHA4vdyZU30ELBw3g7/p9bZupyew5a7tX1Y/gGeF2hafrPaQZhgrGQfsvgfYbgdFZjYwuEcnaobeM/WMW+HQ==}

  ndjson@2.0.0:
    resolution: {integrity: sha512-nGl7LRGrzugTtaFcJMhLbpzJM6XdivmbkdlaGcrk/LXg2KL/YBC6z1g70xh0/al+oFuVFP8N8kiWRucmeEH/qQ==}
    engines: {node: '>=10'}
    hasBin: true

  neo-async@2.6.2:
    resolution: {integrity: sha512-Yd3UES5mWCSqR+qNT93S3UoYUkqAZ9lLg8a7g9rimsWmYGK8cVToA4/sF3RrshdyV3sAGMXVUmpMYOw+dLpOuw==}

  node-domexception@1.0.0:
    resolution: {integrity: sha512-/jKZoMpw0F8GRwl4/eLROPA3cfcXtLApP0QzLmUT/HuPCZWyB7IY9ZrMeKw2O/nFIqPQB3PVM9aYm0F312AXDQ==}
    engines: {node: '>=10.5.0'}

  node-fetch@2.7.0:
    resolution: {integrity: sha512-c4FRfUm/dbcWZ7U+1Wq0AwCyFL+3nt2bEw05wfxSz+DWpWsitgmSgYmy2dQdWyKC1694ELPqMs/YzUSNozLt8A==}
    engines: {node: 4.x || >=6.0.0}
    peerDependencies:
      encoding: ^0.1.0
    peerDependenciesMeta:
      encoding:
        optional: true

  node-int64@0.4.0:
    resolution: {integrity: sha512-O5lz91xSOeoXP6DulyHfllpq+Eg00MWitZIbtPfoSEvqIHdl5gfcY6hYzDWnj0qD5tz52PI08u9qUvSVeUBeHw==}

  node-releases@2.0.19:
    resolution: {integrity: sha512-xxOWJsBKtzAq7DY0J+DTzuz58K8e7sJbdgwkbMWQe8UYB6ekmsQ45q0M/tJDsGaZmbC+l7n57UV8Hl5tHxO9uw==}

  normalize-path@3.0.0:
    resolution: {integrity: sha512-6eZs5Ls3WtCisHWp9S2GUy8dqkpGi4BVSz3GaqiE6ezub0512ESztXUwUB6C6IKbQkY2Pnb/mD4WYojCRwcwLA==}
    engines: {node: '>=0.10.0'}

  normalize-registry-url@2.0.0:
    resolution: {integrity: sha512-3e9FwDyRAhbxXw4slm4Tjv40u78yPwMc/WZkACpqNQOs5sM7wic853AeTLkMFEVhivZkclGYlse8iYsklz0Yvg==}

  npm-run-path@4.0.1:
    resolution: {integrity: sha512-S48WzZW777zhNIrn7gxOlISNAqi9ZC/uQFnRdbeIHhZhCA6UqpkOT8T1G7BvfdgP4Er8gF4sUbaS0i7QvIfCWw==}
    engines: {node: '>=8'}

  nwsapi@2.2.21:
    resolution: {integrity: sha512-o6nIY3qwiSXl7/LuOU0Dmuctd34Yay0yeuZRLFmDPrrdHpXKFndPj3hM+YEPVHYC5fx2otBx4Ilc/gyYSAUaIA==}

  object-assign@4.1.1:
    resolution: {integrity: sha512-rJgTQnkUnH1sFw8yT6VSU3zD3sWmu6sZhIseY8VX+GRu3P6F7Fu+JNDoXfklElbLJSnc3FUQHVe4cU5hj+BcUg==}
    engines: {node: '>=0.10.0'}

  object-inspect@1.13.4:
    resolution: {integrity: sha512-W67iLl4J2EXEGTbfeHCffrjDfitvLANg0UlX3wFUUSTx92KXRFegMHUVgSqE+wvhAbi4WqjGg9czysTV2Epbew==}
    engines: {node: '>= 0.4'}

  object-keys@1.1.1:
    resolution: {integrity: sha512-NuAESUOUMrlIXOfHKzD6bpPu3tYt3xvjNdRIQ+FeT0lNb4K8WR70CaDxhuNguS2XG+GjkyMwOzsN5ZktImfhLA==}
    engines: {node: '>= 0.4'}

  object.assign@4.1.7:
    resolution: {integrity: sha512-nK28WOo+QIjBkDduTINE4JkF/UJJKyf2EJxvJKfblDpyg0Q+pkOHNTL0Qwy6NP6FhE/EnzV73BxxqcJaXY9anw==}
    engines: {node: '>= 0.4'}

  object.entries@1.1.9:
    resolution: {integrity: sha512-8u/hfXFRBD1O0hPUjioLhoWFHRmt6tKA4/vZPyckBr18l1KE9uHrFaFaUi8MDRTpi4uak2goyPTSNJLXX2k2Hw==}
    engines: {node: '>= 0.4'}

  object.fromentries@2.0.8:
    resolution: {integrity: sha512-k6E21FzySsSK5a21KRADBd/NGneRegFO5pLHfdQLpRDETUNJueLXs3WCzyQ3tFRDYgbq3KHGXfTbi2bs8WQ6rQ==}
    engines: {node: '>= 0.4'}

  object.groupby@1.0.3:
    resolution: {integrity: sha512-+Lhy3TQTuzXI5hevh8sBGqbmurHbbIjAi0Z4S63nthVLmLxfbj4T54a4CfZrXIrt9iP4mVAPYMo/v99taj3wjQ==}
    engines: {node: '>= 0.4'}

  object.values@1.2.1:
    resolution: {integrity: sha512-gXah6aZrcUxjWg2zR2MwouP2eHlCBzdV4pygudehaKXSGW4v2AsRQUK+lwwXhii6KFZcunEnmSUoYp5CXibxtA==}
    engines: {node: '>= 0.4'}

  ohash@2.0.11:
    resolution: {integrity: sha512-RdR9FQrFwNBNXAr4GixM8YaRZRJ5PUWbKYbE5eOsrwAjJW0q2REGcf79oYPsLyskQCZG1PLN+S/K1V00joZAoQ==}

  once@1.4.0:
    resolution: {integrity: sha512-lNaJgI+2Q5URQBkccEKHTQOPaXdUxnZZElQTZY0MFUAuaEqe1E+Nyvgdz/aIyNi6Z9MzO5dv1H8n58/GELp3+w==}

  onetime@5.1.2:
    resolution: {integrity: sha512-kbpaSSGJTWdAY5KPVeMOKXSrPtr8C8C7wodJbcsd51jRnmD+GZu8Y0VoU6Dm5Z4vWr0Ig/1NKuWRKf7j5aaYSg==}
    engines: {node: '>=6'}

  onnxruntime-common@1.21.0:
    resolution: {integrity: sha512-Q632iLLrtCAVOTO65dh2+mNbQir/QNTVBG3h/QdZBpns7mZ0RYbLRBgGABPbpU9351AgYy7SJf1WaeVwMrBFPQ==}

  onnxruntime-web@1.21.0:
    resolution: {integrity: sha512-adzOe+7uI7lKz6pQNbAsLMQd2Fq5Jhmoxd8LZjJr8m3KvbFyiYyRxRiC57/XXD+jb18voppjeGAjoZmskXG+7A==}

  openai@4.104.0:
    resolution: {integrity: sha512-p99EFNsA/yX6UhVO93f5kJsDRLAg+CTA2RBqdHK4RtK8u5IJw32Hyb2dTGKbnnFmnuoBv5r7Z2CURI9sGZpSuA==}
    hasBin: true
    peerDependencies:
      ws: ^8.18.0
      zod: ^3.23.8
    peerDependenciesMeta:
      ws:
        optional: true
      zod:
        optional: true

  openapi-types@12.1.3:
    resolution: {integrity: sha512-N4YtSYJqghVu4iek2ZUvcN/0aqH1kRDuNqzcycDxhOUpg7GdvLa2F3DgS6yBNhInhv2r/6I0Flkn7CqL8+nIcw==}

  optionator@0.9.4:
    resolution: {integrity: sha512-6IpQ7mKUxRcZNLIObR0hz7lxsapSSIYNZJwXPGeF0mTVqGKFIXj1DQcMoT22S3ROcLyY/rz0PWaWZ9ayWmad9g==}
    engines: {node: '>= 0.8.0'}

  own-keys@1.0.1:
    resolution: {integrity: sha512-qFOyK5PjiWZd+QQIh+1jhdb9LpxTF0qs7Pm8o5QHYZ0M3vKqSqzsZaEB6oWlxZ+q2sJBMI/Ktgd2N5ZwQoRHfg==}
    engines: {node: '>= 0.4'}

  p-defer@1.0.0:
    resolution: {integrity: sha512-wB3wfAxZpk2AzOfUMJNL+d36xothRSyj8EXOa4f6GMqYDN9BJaaSISbsk+wS9abmnebVw95C2Kb5t85UmpCxuw==}
    engines: {node: '>=4'}

  p-filter@2.1.0:
    resolution: {integrity: sha512-ZBxxZ5sL2HghephhpGAQdoskxplTwr7ICaehZwLIlfL6acuVgZPm8yBNuRAFBGEqtD/hmUeq9eqLg2ys9Xr/yw==}
    engines: {node: '>=8'}

  p-limit@2.3.0:
    resolution: {integrity: sha512-//88mFWSJx8lxCzwdAABTJL2MyWB12+eIY7MDL2SqLmAkeKU9qxRvWuSyTjm3FUmpBEMuFfckAIqEaVGUDxb6w==}
    engines: {node: '>=6'}

  p-limit@3.1.0:
    resolution: {integrity: sha512-TYOanM3wGwNGsZN2cVTYPArw454xnXj5qmWF1bEoAc4+cU/ol7GVh7odevjp1FNHduHc3KZMcFduxU5Xc6uJRQ==}
    engines: {node: '>=10'}

  p-locate@4.1.0:
    resolution: {integrity: sha512-R79ZZ/0wAxKGu3oYMlz8jy/kbhsNrS7SKZ7PxEHBgJ5+F2mtFW2fK2cOtBh1cHYkQsbzFV7I+EoRKe6Yt0oK7A==}
    engines: {node: '>=8'}

  p-locate@5.0.0:
    resolution: {integrity: sha512-LaNjtRWUBY++zB5nE/NwcaoMylSPk+S+ZHNB1TzdbMJMny6dynpAGt7X/tl/QYq3TIeE6nxHppbo2LGymrG5Pw==}
    engines: {node: '>=10'}

  p-map@2.1.0:
    resolution: {integrity: sha512-y3b8Kpd8OAN444hxfBbFfj1FY/RjtTd8tzYwhUqNYXx0fXx2iX4maP4Qr6qhIKbQXI02wTLAda4fYUbDagTUFw==}
    engines: {node: '>=6'}

  p-try@2.2.0:
    resolution: {integrity: sha512-R4nPAVTAU0B9D35/Gk3uJf/7XYbQcyohSKdvAxIRSNghFl4e71hVoGnBNQz9cWaXxO2I10KTC+3jMdvvoKw6dQ==}
    engines: {node: '>=6'}

  package-json-from-dist@1.0.1:
    resolution: {integrity: sha512-UEZIS3/by4OC8vL3P2dTXRETpebLI2NiI5vIrjaD/5UtrkFX/tNbwjTSRAGC/+7CAo2pIcBaRgWmcBBHcsaCIw==}

  parent-module@1.0.1:
    resolution: {integrity: sha512-GQ2EWRpQV8/o+Aw8YqtfZZPfNRWZYkbidE9k5rpl/hC3vtHHBfGm2Ifi6qWV+coDGkrUKZAxE3Lot5kcsRlh+g==}
    engines: {node: '>=6'}

  parse-json@5.2.0:
    resolution: {integrity: sha512-ayCKvm/phCGxOkYRSCM82iDwct8/EonSEgCSxWxD7ve6jHggsFl4fZVQBPRNgQoKiuV/odhFrGzQXZwbifC8Rg==}
    engines: {node: '>=8'}

  parse-ms@2.1.0:
    resolution: {integrity: sha512-kHt7kzLoS9VBZfUsiKjv43mr91ea+U05EyKkEtqp7vNbHxmaVuEqN7XxeEVnGrMtYOAxGrDElSi96K7EgO1zCA==}
    engines: {node: '>=6'}

  parse5@7.3.0:
    resolution: {integrity: sha512-IInvU7fabl34qmi9gY8XOVxhYyMyuH2xUNpb2q8/Y+7552KlejkRvqvD19nMoUW/uQGGbqNpA6Tufu5FL5BZgw==}

  path-absolute@1.0.1:
    resolution: {integrity: sha512-gds5iRhSeOcDtj8gfWkRHLtZKTPsFVuh7utbjYtvnclw4XM+ffRzJrwqMhOD1PVqef7nBLmgsu1vIujjvAJrAw==}
    engines: {node: '>=4'}

  path-exists@4.0.0:
    resolution: {integrity: sha512-ak9Qy5Q7jYb2Wwcey5Fpvg2KoAc/ZIhLSLOSBmRmygPsGwkVVt0fZa0qrtMz+m6tJTAHfZQ8FnmB4MG4LWy7/w==}
    engines: {node: '>=8'}

  path-is-absolute@1.0.1:
    resolution: {integrity: sha512-AVbw3UJ2e9bq64vSaS9Am0fje1Pa8pbGqTTsmXfaIiMpnr5DlDhfJOuLj9Sf95ZPVDAUerDfEk88MPmPe7UCQg==}
    engines: {node: '>=0.10.0'}

  path-key@3.1.1:
    resolution: {integrity: sha512-ojmeN0qd+y0jszEtoY48r0Peq5dwMEkIlCOu6Q5f41lfkswXuKtYrhgoTpLnyIcHm24Uhqx+5Tqm2InSwLhE6Q==}
    engines: {node: '>=8'}

  path-name@1.0.0:
    resolution: {integrity: sha512-/dcAb5vMXH0f51yvMuSUqFpxUcA8JelbRmE5mW/p4CUJxrNgK24IkstnV7ENtg2IDGBOu6izKTG6eilbnbNKWQ==}

  path-parse@1.0.7:
    resolution: {integrity: sha512-LDJzPVEEEPR+y48z93A0Ed0yXb8pAByGWo/k5YYdYgpY2/2EsOsksJrq7lOHxryrVOn1ejG6oAp8ahvOIQD8sw==}

  path-root-regex@0.1.2:
    resolution: {integrity: sha512-4GlJ6rZDhQZFE0DPVKh0e9jmZ5egZfxTkp7bcRDuPlJXbAwhxcl2dINPUAsjLdejqaLsCeg8axcLjIbvBjN4pQ==}
    engines: {node: '>=0.10.0'}

  path-root@0.1.1:
    resolution: {integrity: sha512-QLcPegTHF11axjfojBIoDygmS2E3Lf+8+jI6wOVmNVenrKSo3mFdSGiIgdSHenczw3wPtlVMQaFVwGmM7BJdtg==}
    engines: {node: '>=0.10.0'}

  path-scurry@2.0.0:
    resolution: {integrity: sha512-ypGJsmGtdXUOeM5u93TyeIEfEhM6s+ljAhrk5vAvSx8uyY/02OvrZnA0YNGUrPXfpJMgI1ODd3nwz8Npx4O4cg==}
    engines: {node: 20 || >=22}

  path-temp@2.1.0:
    resolution: {integrity: sha512-cMMJTAZlion/RWRRC48UbrDymEIt+/YSD/l8NqjneyDw2rDOBQcP5yRkMB4CYGn47KMhZvbblBP7Z79OsMw72w==}
    engines: {node: '>=8.15'}

  path-to-regexp@6.3.0:
    resolution: {integrity: sha512-Yhpw4T9C6hPpgPeA28us07OJeqZ5EzQTkbfwuhsUg0c237RomFoETJgmp2sa3F/41gfLE6G5cqcYwznmeEeOlQ==}

  path-type@4.0.0:
    resolution: {integrity: sha512-gDKb8aZMDeD/tZWs9P6+q0J9Mwkdl6xMV8TjnGP3qJVJ06bdMgkbBlLU8IdfOsIsFz2BW1rNVT3XuNEl8zPAvw==}
    engines: {node: '>=8'}

  pathe@2.0.3:
    resolution: {integrity: sha512-WUjGcAqP1gQacoQe+OBJsFA7Ld4DyXuUIjZ5cc75cLHvJ7dtNsTugphxIADwspS+AraAUePCKrSVtPLFj/F88w==}

  pathval@2.0.1:
    resolution: {integrity: sha512-//nshmD55c46FuFw26xV/xFAaB5HF9Xdap7HJBBnrKdAd6/GxDBaNA1870O79+9ueg61cZLSVc+OaFlfmObYVQ==}
    engines: {node: '>= 14.16'}

  picocolors@1.1.1:
    resolution: {integrity: sha512-xceH2snhtb5M9liqDsmEw56le376mTZkEX/jEb/RxNFyegNul7eNslCXP9FDj/Lcu0X8KEyMceP2ntpaHrDEVA==}

  picomatch@2.3.1:
    resolution: {integrity: sha512-JU3teHTNjmE2VCGFzuY8EXzCDVwEqB2a8fsIvwaStHhAWJEeVd1o1QD80CU6+ZdEXXSLbSsuLwJjkCBWqRQUVA==}
    engines: {node: '>=8.6'}

  picomatch@3.0.1:
    resolution: {integrity: sha512-I3EurrIQMlRc9IaAZnqRR044Phh2DXY+55o7uJ0V+hYZAcQYSuFWsc9q5PvyDHUSCe1Qxn/iBz+78s86zWnGag==}
    engines: {node: '>=10'}

  picomatch@4.0.3:
    resolution: {integrity: sha512-5gTmgEY/sqK6gFXLIsQNH19lWb4ebPDLA4SdLP7dsWkIXHWlG66oPuVvXSGFPppYZz8ZDZq0dYYrbHfBCVUb1Q==}
    engines: {node: '>=12'}

  pirates@4.0.7:
    resolution: {integrity: sha512-TfySrs/5nm8fQJDcBDuUng3VOUKsd7S+zqvbOTiGXHfxX4wK31ard+hoNuvkicM/2YFzlpDgABOevKSsB4G/FA==}
    engines: {node: '>= 6'}

  pkg-dir@4.2.0:
    resolution: {integrity: sha512-HRDzbaKjC+AOWVXxAU/x54COGeIv9eb+6CkDSQoNTt4XyWoIJvuPsXizxu/Fr23EiekbtZwmh1IcIG/l/a10GQ==}
    engines: {node: '>=8'}

  platform@1.3.6:
    resolution: {integrity: sha512-fnWVljUchTro6RiCFvCXBbNhJc2NijN7oIQxbwsyL0buWJPG85v81ehlHI9fXrJsMNgTofEoWIQeClKpgxFLrg==}

  pnpm-sync-dependencies-meta-injected@0.0.14:
    resolution: {integrity: sha512-LcP6OFRvYWwYjyRSchOUoz/xzIzTNpIEDx3euL8EY5j6MAG5BVl3ZRQETSSoo/lZkUOoxhpysCYMhBaFjsW+cw==}
    engines: {node: '>=16.0.0'}
    hasBin: true

  possible-typed-array-names@1.1.0:
    resolution: {integrity: sha512-/+5VFTchJDoVj3bhoqi6UeymcD00DAwb1nJwamzPvHEszJ4FpF6SNNbUbOS8yI56qHzdV8eK0qEfOSiodkTdxg==}
    engines: {node: '>= 0.4'}

  postcss@8.5.6:
    resolution: {integrity: sha512-3Ybi1tAuwAP9s0r1UQ2J4n5Y0G05bJkpUIO0/bI9MhwmD70S5aTWbXGBwxHrelT+XM1k6dM0pk+SwNkpTRN7Pg==}
    engines: {node: ^10 || ^12 || >=14}

  prelude-ls@1.2.1:
    resolution: {integrity: sha512-vkcDPrRZo1QZLbn5RLGPpg/WmIQ65qoWWhcGKf/b5eplkkarX0m9z8ppCat4mlOqUsWpyNuYgO3VRyrYHSzX5g==}
    engines: {node: '>= 0.8.0'}

  prettier-plugin-organize-imports@3.2.4:
    resolution: {integrity: sha512-6m8WBhIp0dfwu0SkgfOxJqh+HpdyfqSSLfKKRZSFbDuEQXDDndb8fTpRWkUrX/uBenkex3MgnVk0J3b3Y5byog==}
    peerDependencies:
      '@volar/vue-language-plugin-pug': ^1.0.4
      '@volar/vue-typescript': ^1.0.4
      prettier: '>=2.0'
      typescript: '>=2.9'
    peerDependenciesMeta:
      '@volar/vue-language-plugin-pug':
        optional: true
      '@volar/vue-typescript':
        optional: true

  prettier@2.8.8:
    resolution: {integrity: sha512-tdN8qQGvNjw4CHbY+XXk0JgCXn9QiF21a55rBe5LJAU+kDyC4WQn4+awm2Xfk2lQMk5fKup9XgzTZtGkjBdP9Q==}
    engines: {node: '>=10.13.0'}
    hasBin: true

  pretty-bytes@5.6.0:
    resolution: {integrity: sha512-FFw039TmrBqFK8ma/7OL3sDz/VytdtJr044/QUJtH0wK9lb9jLq9tJyIxUwtQJHwar2BqtiA4iCWSwo9JLkzFg==}
    engines: {node: '>=6'}

  pretty-format@29.7.0:
    resolution: {integrity: sha512-Pdlw/oPxN+aXdmM9R00JVC9WVFoCLTKJvDVLgmJ+qAffBMxsV85l/Lu7sNx4zSzPyoL2euImuEwHhOXdEgNFZQ==}
    engines: {node: ^14.15.0 || ^16.10.0 || >=18.0.0}

  pretty-format@30.0.5:
    resolution: {integrity: sha512-D1tKtYvByrBkFLe2wHJl2bwMJIiT8rW+XA+TiataH79/FszLQMrpGEvzUVkzPau7OCO0Qnrhpe87PqtOAIB8Yw==}
    engines: {node: ^18.14.0 || ^20.0.0 || ^22.0.0 || >=24.0.0}

  pretty-ms@7.0.1:
    resolution: {integrity: sha512-973driJZvxiGOQ5ONsFhOF/DtzPMOMtgC11kCpUrPGMTgqp2q/1gwzCquocrN33is0VZ5GFHXZYMM9l6h67v2Q==}
    engines: {node: '>=10'}

  pretty-quick@3.3.1:
    resolution: {integrity: sha512-3b36UXfYQ+IXXqex6mCca89jC8u0mYLqFAN5eTQKoXO6oCQYcIVYZEB/5AlBHI7JPYygReM2Vv6Vom/Gln7fBg==}
    engines: {node: '>=10.13'}
    hasBin: true
    peerDependencies:
      prettier: ^2.0.0

  printable-characters@1.0.42:
    resolution: {integrity: sha512-dKp+C4iXWK4vVYZmYSd0KBH5F/h1HoZRsbJ82AVKRO3PEo8L4lBS/vLwhVtpwwuYcoIsVY+1JYKR268yn480uQ==}

  promise-make-counter@1.0.2:
    resolution: {integrity: sha512-FJAxTBWQuQoAs4ZOYuKX1FHXxEgKLEzBxUvwr4RoOglkTpOjWuM+RXsK3M9q5lMa8kjqctUrhwYeZFT4ygsnag==}

  promise-make-naked@3.0.2:
    resolution: {integrity: sha512-B+b+kQ1YrYS7zO7P7bQcoqqMUizP06BOyNSBEnB5VJKDSWo8fsVuDkfSmwdjF0JsRtaNh83so5MMFJ95soH5jg==}

  prompts@2.4.2:
    resolution: {integrity: sha512-NxNv/kLguCA7p3jE8oL2aEBsrJWgAakBpgmgK6lpPWV+WuOmY6r2/zbAVnP+T8bQlA0nzHXSJSJW0Hq7ylaD2Q==}
    engines: {node: '>= 6'}

  prop-types@15.8.1:
    resolution: {integrity: sha512-oj87CgZICdulUohogVAR7AjlC0327U4el4L6eAvOqCeudMDVU0NThNaV+b9Df4dXgSP1gXMTnPdhfe/2qDH5cg==}

  proper-lockfile@4.1.2:
    resolution: {integrity: sha512-TjNPblN4BwAWMXU8s9AEz4JmQxnD1NNL7bNOY/AKUzyamc379FWASUhc/K1pL2noVb+XmZKLL68cjzLsiOAMaA==}

  proto-list@1.2.4:
    resolution: {integrity: sha512-vtK/94akxsTMhe0/cbfpR+syPuszcuwhqVjJq26CuNDgFGj682oRBXOP5MJpv2r7JtE8MsiepGIqvvOTBwn2vA==}

  protobufjs@7.5.4:
    resolution: {integrity: sha512-CvexbZtbov6jW2eXAvLukXjXUW1TzFaivC46BpWc/3BpcCysb5Vffu+B3XHMm8lVEuy2Mm4XGex8hBSg1yapPg==}
    engines: {node: '>=12.0.0'}

  proxy-from-env@1.1.0:
    resolution: {integrity: sha512-D+zkORCbA9f1tdWRK0RaCR3GPv50cMxcrz4X8k5LTSUD1Dkw47mKJEZQNunItRTkWwgtaUSo1RVFRIG9ZXiFYg==}

  psl@1.15.0:
    resolution: {integrity: sha512-JZd3gMVBAVQkSs6HdNZo9Sdo0LNcQeMNP3CozBJb3JYC/QUYZTnKxP+f8oWRX4rHP5EurWxqAHTSwUCjlNKa1w==}

  pump@3.0.3:
    resolution: {integrity: sha512-todwxLMY7/heScKmntwQG8CXVkWUOdYxIvY2s0VWAAMh/nd8SoYiRaKjlr7+iCs984f2P8zvrfWcDDYVb73NfA==}

  punycode@2.3.1:
    resolution: {integrity: sha512-vYt7UD1U9Wg6138shLtLOvdAu+8DsC/ilFtEVHcH+wydcSpNE20AfSOduf6MkRFahL5FY7X1oU7nKVZFtfq8Fg==}
    engines: {node: '>=6'}

  pure-rand@6.1.0:
    resolution: {integrity: sha512-bVWawvoZoBYpp6yIoQtQXHZjmz35RSVHnUOTefl8Vcjr8snTPY1wnpSPMWekcFwbxI6gtmT7rSYPFvz71ldiOA==}

  querystringify@2.2.0:
    resolution: {integrity: sha512-FIqgj2EUvTa7R50u0rGsyTftzjYmv/a3hO345bZNrqabNqjtgiDMgmo4mkUjd+nzU5oF3dClKqFIPUKybUyqoQ==}

  queue-microtask@1.2.3:
    resolution: {integrity: sha512-NuaNSa6flKT5JaSYQzJok04JzTL1CA6aGhv5rfLW3PgqA+M2ChpZQnAC8h8i4ZFkBS8X5RqkDBHA7r4hej3K9A==}

  quick-lru@4.0.1:
    resolution: {integrity: sha512-ARhCpm70fzdcvNQfPoy49IaanKkTlRWF2JMzqhcJbhSFRZv7nPTvZJdcY7301IPmvW+/p0RgIWnQDLJxifsQ7g==}
    engines: {node: '>=8'}

  react-dom@18.3.1:
    resolution: {integrity: sha512-5m4nQKp+rZRb09LNH59GM4BxTh9251/ylbKIbpe7TpGxfJ+9kv6BLkLBXIjjspbgbnIBNqlI23tRnTWT0snUIw==}
    peerDependencies:
      react: ^18.3.1

  react-is@16.13.1:
    resolution: {integrity: sha512-24e6ynE2H+OKt4kqsOvNd8kBpV65zoxbA4BVsEOB3ARVWQki/DHzaUoC5KuON/BiccDaCCTZBuOcfZs70kR8bQ==}

  react-is@18.3.1:
    resolution: {integrity: sha512-/LLMVyas0ljjAtoYiPqYiL8VWXzUUdThrmU5+n20DZv+a+ClRoevUzw5JxU+Ieh5/c87ytoTBV9G1FiKfNJdmg==}

  react-refresh@0.17.0:
    resolution: {integrity: sha512-z6F7K9bV85EfseRCp2bzrpyQ0Gkw1uLoCel9XBVWPg/TjRj94SkJzUTGfOa4bs7iJvBWtQG0Wq7wnI0syw3EBQ==}
    engines: {node: '>=0.10.0'}

  react-router-dom@7.8.2:
    resolution: {integrity: sha512-Z4VM5mKDipal2jQ385H6UBhiiEDlnJPx6jyWsTYoZQdl5TrjxEV2a9yl3Fi60NBJxYzOTGTTHXPi0pdizvTwow==}
    engines: {node: '>=20.0.0'}
    peerDependencies:
      react: '>=18'
      react-dom: '>=18'

  react-router@7.8.2:
    resolution: {integrity: sha512-7M2fR1JbIZ/jFWqelpvSZx+7vd7UlBTfdZqf6OSdF9g6+sfdqJDAWcak6ervbHph200ePlu+7G8LdoiC3ReyAQ==}
    engines: {node: '>=20.0.0'}
    peerDependencies:
      react: '>=18'
      react-dom: '>=18'
    peerDependenciesMeta:
      react-dom:
        optional: true

  react@18.3.1:
    resolution: {integrity: sha512-wS+hAgJShR0KhEvPJArfuPVN1+Hz1t0Y6n5jLrGQbkb4urgPE/0Rve+1kMB1v/oWgHgm4WIcV+i7F2pTVj+2iQ==}
    engines: {node: '>=0.10.0'}

  read-ini-file@4.0.0:
    resolution: {integrity: sha512-zz4qv/sKETv7nAkATqSJ9YMbKD8NXRPuA8d17VdYCuNYrVstB1S6UAMU6aytf5vRa9MESbZN7jLZdcmrOxz4gg==}
    engines: {node: '>=14.6'}

  read-yaml-file@2.1.0:
    resolution: {integrity: sha512-UkRNRIwnhG+y7hpqnycCL/xbTk7+ia9VuVTC0S+zVbwd65DI9eUpRMfsWIGrCWxTU/mi+JW8cHQCrv+zfCbEPQ==}
    engines: {node: '>=10.13'}

  readable-stream@3.6.2:
    resolution: {integrity: sha512-9u/sniCrY3D5WdsERHzHE4G2YCXqoG5FTHUiCC4SIbr6XcLZBY05ya9EKjYek9O5xOAwjGq+1JdGBAS7Q9ScoA==}
    engines: {node: '>= 6'}

  realpath-missing@1.1.0:
    resolution: {integrity: sha512-wnWtnywepjg/eHIgWR97R7UuM5i+qHLA195qdN9UPKvcMqfn60+67S8sPPW3vDlSEfYHoFkKU8IvpCNty3zQvQ==}
    engines: {node: '>=10'}

  reflect.getprototypeof@1.0.10:
    resolution: {integrity: sha512-00o4I+DVrefhv+nX0ulyi3biSHCPDe+yLv5o/p6d/UVlirijB8E16FtfwSAi4g3tcqrQ4lRAqQSoFEZJehYEcw==}
    engines: {node: '>= 0.4'}

  regexp.prototype.flags@1.5.4:
    resolution: {integrity: sha512-dYqgNSZbDwkaJ2ceRd9ojCGjBq+mOm9LmtXnAnEGyHhN/5R7iDW2TRw3h+o/jCFxus3P2LfWIIiwowAjANm7IA==}
    engines: {node: '>= 0.4'}

  require-directory@2.1.1:
    resolution: {integrity: sha512-fGxEI7+wsG9xrvdjsrlmL22OMTTiHRwAMroiEeMgq8gzoLC/PQr7RsRDSTLUg/bZAZtF+TVIkHc6/4RIKrui+Q==}
    engines: {node: '>=0.10.0'}

  requires-port@1.0.0:
    resolution: {integrity: sha512-KigOCHcocU3XODJxsu8i/j8T9tzT4adHiecwORRQ0ZZFcp7ahwXuRU1m+yuO90C5ZUyGeGfocHDI14M3L3yDAQ==}

  resolve-cwd@3.0.0:
    resolution: {integrity: sha512-OrZaX2Mb+rJCpH/6CpSqt9xFVpN++x01XnN2ie9g6P5/3xelLAkXWVADpdz1IHD/KFfEXyE6V0U01OQ3UO2rEg==}
    engines: {node: '>=8'}

  resolve-from@4.0.0:
    resolution: {integrity: sha512-pb/MYmXstAkysRFx8piNI1tGFNQIFA3vkE3Gq4EuA1dF6gHp/+vgZqsCGJapvy8N3Q+4o7FwvquPJcnZ7RYy4g==}
    engines: {node: '>=4'}

  resolve-from@5.0.0:
    resolution: {integrity: sha512-qYg9KP24dD5qka9J47d0aVky0N+b4fTU89LN9iDnjB5waksiC49rvMB0PrUJQGoTmH50XPiqOvAjDfaijGxYZw==}
    engines: {node: '>=8'}

  resolve-package-path@4.0.3:
    resolution: {integrity: sha512-SRpNAPW4kewOaNUt8VPqhJ0UMxawMwzJD8V7m1cJfdSTK9ieZwS6K7Dabsm4bmLFM96Z5Y/UznrpG5kt1im8yA==}
    engines: {node: '>= 12'}

  resolve.exports@2.0.3:
    resolution: {integrity: sha512-OcXjMsGdhL4XnbShKpAcSqPMzQoYkYyhbEaeSko47MjRP9NfEQMhZkXL1DoFlt9LWQn4YttrdnV6X2OiyzBi+A==}
    engines: {node: '>=10'}

  resolve@1.22.10:
    resolution: {integrity: sha512-NPRy+/ncIMeDlTAsuqwKIiferiawhefFJtkNSW0qZJEqMEb+qBt/77B/jGeeek+F0uOeN05CDa6HXbbIgtVX4w==}
    engines: {node: '>= 0.4'}
    hasBin: true

  resolve@2.0.0-next.5:
    resolution: {integrity: sha512-U7WjGVG9sH8tvjW5SmGbQuui75FiyjAX72HX15DwBBwF9dNiQZRQAg9nnPhYy+TUnE0+VcrttuvNI8oSxZcocA==}
    hasBin: true

  retry@0.12.0:
    resolution: {integrity: sha512-9LkiTwjUh6rT555DtE9rTX+BKByPfrMzEAtnlEtdEwr3Nkffwiihqe2bWADg+OQRjt9gl6ICdmB/ZFDCGAtSow==}
    engines: {node: '>= 4'}

  reusify@1.1.0:
    resolution: {integrity: sha512-g6QUff04oZpHs0eG5p83rFLhHeV00ug/Yf9nZM6fLeUrPguBTkTQOdpAWWspMh55TZfVQDPaN3NQJfbVRAxdIw==}
    engines: {iojs: '>=1.0.0', node: '>=0.10.0'}

  right-pad@1.1.1:
    resolution: {integrity: sha512-eHfYN/4Pds8z4/LnF1LtZSQvWcU9HHU2A7iYtARpFO2fQqt2TP1vHCRTdkO9si7Zg3glo2qh1vgAmyDBO5FGRQ==}
    engines: {node: '>= 0.10'}
    deprecated: Use String.prototype.padEnd() instead

  rimraf@3.0.2:
    resolution: {integrity: sha512-JZkJMZkAGFFPP2YqXZXPbMlMBgsxzE8ILs4lMIX/2o0L9UBw9O/Y3o6wFw/i9YLapcUJWwqbi3kdxIPdC62TIA==}
    deprecated: Rimraf versions prior to v4 are no longer supported
    hasBin: true

  rimraf@6.0.1:
    resolution: {integrity: sha512-9dkvaxAsk/xNXSJzMgFqqMCuFgt2+KsOFek3TMLfo8NCPfWpBmqwyNn5Y+NX56QUYfCtsyhF3ayiboEoUmJk/A==}
    engines: {node: 20 || >=22}
    hasBin: true

  robot3@0.4.1:
    resolution: {integrity: sha512-hzjy826lrxzx8eRgv80idkf8ua1JAepRc9Efdtj03N3KNJuznQCPlyCJ7gnUmDFwZCLQjxy567mQVKmdv2BsXQ==}

  rollup@4.50.0:
    resolution: {integrity: sha512-/Zl4D8zPifNmyGzJS+3kVoyXeDeT/GrsJM94sACNg9RtUE0hrHa1bNPtRSrfHTMH5HjRzce6K7rlTh3Khiw+pw==}
    engines: {node: '>=18.0.0', npm: '>=8.0.0'}
    hasBin: true

  run-parallel@1.2.0:
    resolution: {integrity: sha512-5l4VyZR86LZ/lDxZTR6jqL8AFE2S0IFLMP26AbjsLVADxHdhB/c0GUsH+y39UfCi3dzz8OlQuPmnaJOMoDHQBA==}

  rxjs@7.8.2:
    resolution: {integrity: sha512-dhKf903U/PQZY6boNNtAGdWbG85WAbjT/1xYoZIC7FAY0yWapOBQVsVrDl58W86//e1VpMNBtRV4MaXfdMySFA==}

  safe-array-concat@1.1.3:
    resolution: {integrity: sha512-AURm5f0jYEOydBj7VQlVvDrjeFgthDdEF5H1dP+6mNpoXOMo1quQqJ4wvJDyRZ9+pO3kGWoOdmV08cSv2aJV6Q==}
    engines: {node: '>=0.4'}

  safe-buffer@5.2.1:
    resolution: {integrity: sha512-rp3So07KcdmmKbGvgaNxQSJr7bGVSVk5S9Eq1F+ppbRo70+YeaDxkw5Dd8NPN+GD6bjnYm2VuPuCXmpuYvmCXQ==}

  safe-execa@0.1.2:
    resolution: {integrity: sha512-vdTshSQ2JsRCgT8eKZWNJIL26C6bVqy1SOmuCMlKHegVeo8KYRobRrefOdUq9OozSPUUiSxrylteeRmLOMFfWg==}
    engines: {node: '>=12'}

  safe-push-apply@1.0.0:
    resolution: {integrity: sha512-iKE9w/Z7xCzUMIZqdBsp6pEQvwuEebH4vdpjcDWnyzaI6yl6O9FHvVpmGelvEHNsoY6wGblkxR6Zty/h00WiSA==}
    engines: {node: '>= 0.4'}

  safe-regex-test@1.1.0:
    resolution: {integrity: sha512-x/+Cz4YrimQxQccJf5mKEbIa1NzeCRNI5Ecl/ekmlYaampdNLPalVyIcCZNNH3MvmqBugV5TMYZXv0ljslUlaw==}
    engines: {node: '>= 0.4'}

  safer-buffer@2.1.2:
    resolution: {integrity: sha512-YZo3K82SD7Riyi0E1EQPojLz7kpepnSQI9IyPbHHg1XXXevb5dJI7tpyN2ADxGcQbHG7vcyRHk0cbwqcQriUtg==}

  saxes@6.0.0:
    resolution: {integrity: sha512-xAg7SOnEhrm5zI3puOOKyy1OMcMlIJZYNJY7xLBwSze0UjhPLnWfj2GF2EpT0jmzaJKIWKHLsaSSajf35bcYnA==}
    engines: {node: '>=v12.22.7'}

  scheduler@0.23.2:
    resolution: {integrity: sha512-UOShsPwz7NrMUqhR6t0hWjFduvOzbtv7toDH1/hIrfRNIDBnnBWd0CwJTGvTpngVlmwGCdP9/Zl/tVrDqcuYzQ==}

  semver@6.3.1:
    resolution: {integrity: sha512-BR7VvDCVHO+q2xBEWskxS6DJE1qRnb7DxzUrogb71CWoSficBxYsiAGd+Kl0mmq/MprG9yArRkyrQxTO6XjMzA==}
    hasBin: true

  semver@7.7.2:
    resolution: {integrity: sha512-RF0Fw+rO5AMf9MAyaRXI4AV0Ulj5lMHqVxxdSgiVbixSCXoEmmX/jk0CuJw4+3SqroYO9VoUh+HcuJivvtJemA==}
    engines: {node: '>=10'}
    hasBin: true

  set-cookie-parser@2.7.1:
    resolution: {integrity: sha512-IOc8uWeOZgnb3ptbCURJWNjWUPcO3ZnTTdzsurqERrP6nPyv+paC55vJM0LpOlT2ne+Ix+9+CRG1MNLlyZ4GjQ==}

  set-function-length@1.2.2:
    resolution: {integrity: sha512-pgRc4hJ4/sNjWCSS9AmnS40x3bNMDTknHgL5UaMBTMyJnU90EgWh1Rz+MC9eFu4BuN/UwZjKQuY/1v3rM7HMfg==}
    engines: {node: '>= 0.4'}

  set-function-name@2.0.2:
    resolution: {integrity: sha512-7PGFlmtwsEADb0WYyvCMa1t+yke6daIG4Wirafur5kcf+MhUnPms1UeR0CKQdTZD81yESwMHbtn+TR+dMviakQ==}
    engines: {node: '>= 0.4'}

  set-proto@1.0.0:
    resolution: {integrity: sha512-RJRdvCo6IAnPdsvP/7m6bsQqNnn1FCBX5ZNtFL98MmFF/4xAIJTIg1YbHW5DC2W5SKZanrC6i4HsJqlajw/dZw==}
    engines: {node: '>= 0.4'}

  sharp@0.33.5:
    resolution: {integrity: sha512-haPVm1EkS9pgvHrQ/F3Xy+hgcuMV0Wm9vfIBSiwZ05k+xgb0PkBQpGsAA/oWdDobNaZTH5ppvHtzCFbnSEwHVw==}
    engines: {node: ^18.17.0 || ^20.3.0 || >=21.0.0}

  shebang-command@2.0.0:
    resolution: {integrity: sha512-kHxr2zZpYtdmrN1qDjrrX/Z1rR1kG8Dx+gkpK1G4eXmvXswmcE1hTWBWYUzlraYw1/yZp6YuDY77YtvbN0dmDA==}
    engines: {node: '>=8'}

  shebang-regex@3.0.0:
    resolution: {integrity: sha512-7++dFhtcx3353uBaq8DDR4NuxBetBzC7ZQOhmTQInHEd6bSrXdiEyzCvG07Z44UYdLShWUyXt5M/yhz8ekcb1A==}
    engines: {node: '>=8'}

  shell-quote@1.8.3:
    resolution: {integrity: sha512-ObmnIF4hXNg1BqhnHmgbDETF8dLPCggZWBjkQfhZpbszZnYur5DUljTcCHii5LC3J5E0yeO/1LIMyH+UvHQgyw==}
    engines: {node: '>= 0.4'}

  side-channel-list@1.0.0:
    resolution: {integrity: sha512-FCLHtRD/gnpCiCHEiJLOwdmFP+wzCmDEkc9y7NsYxeF4u7Btsn1ZuwgwJGxImImHicJArLP4R0yX4c2KCrMrTA==}
    engines: {node: '>= 0.4'}

  side-channel-map@1.0.1:
    resolution: {integrity: sha512-VCjCNfgMsby3tTdo02nbjtM/ewra6jPHmpThenkTYh8pG9ucZ/1P8So4u4FGBek/BjpOVsDCMoLA/iuBKIFXRA==}
    engines: {node: '>= 0.4'}

  side-channel-weakmap@1.0.2:
    resolution: {integrity: sha512-WPS/HvHQTYnHisLo9McqBHOJk2FkHO/tlpvldyrnem4aeQp4hai3gythswg6p01oSoTl58rcpiFAjF2br2Ak2A==}
    engines: {node: '>= 0.4'}

  side-channel@1.1.0:
    resolution: {integrity: sha512-ZX99e6tRweoUXqR+VBrslhda51Nh5MTQwou5tnUDgbtyM0dBgmhEDtWGP/xbKn6hqfPRHujUNwz5fy/wbbhnpw==}
    engines: {node: '>= 0.4'}

  siginfo@2.0.0:
    resolution: {integrity: sha512-ybx0WO1/8bSBLEWXZvEd7gMW3Sn3JFlW3TvX1nREbDLRNQNaeNN8WK0meBwPdAaOI7TtRRRJn/Es1zhrrCHu7g==}

  signal-exit@3.0.7:
    resolution: {integrity: sha512-wnD2ZE+l+SPC/uoS0vXeE9L1+0wuaMqKlfz9AMUo38JsyLSBWSFcHR1Rri62LZc12vLr1gb3jl7iwQhgwpAbGQ==}

  signal-exit@4.1.0:
    resolution: {integrity: sha512-bzyZ1e88w9O1iNJbKnOlvYTrWPDl46O1bG0D3XInv+9tkPrxrN8jUUTiFlDkkmKWgn1M6CfIA13SuGqOa9Korw==}
    engines: {node: '>=14'}

  simple-swizzle@0.2.2:
    resolution: {integrity: sha512-JA//kQgZtbuY83m+xT+tXJkmJncGMTFT+C+g2h2R9uxkYIrE2yy9sgmcLhCnw57/WSD+Eh3J97FPEDFnbXnDUg==}

  sisteransi@1.0.5:
    resolution: {integrity: sha512-bLGGlR1QxBcynn2d5YmDX4MGjlZvy2MRBDRNHLJ8VI6l6+9FUiyTFNJ0IveOSP0bcXgVDPRcfGqA0pjaqUpfVg==}

  slash@3.0.0:
    resolution: {integrity: sha512-g9Q1haeby36OSStwb4ntCGGGaKsaVSjQ68fBxoQcutl5fS1vuY18H3wSt3jFyFtrkx+Kz0V1G85A4MyAdDMi2Q==}
    engines: {node: '>=8'}

  sort-keys@4.2.0:
    resolution: {integrity: sha512-aUYIEU/UviqPgc8mHR6IW1EGxkAXpeRETYcrzg8cLAvUPZcpAlleSXHV2mY7G12GphSH6Gzv+4MMVSSkbdteHg==}
    engines: {node: '>=8'}

  source-map-js@1.2.1:
    resolution: {integrity: sha512-UXWMKhLOwVKb728IUtQPXxfYU+usdybtUrK/8uGE8CQMvrhOpwvzDBwj0QhSL7MQc7vIsISBG8VQ8+IDQxpfQA==}
    engines: {node: '>=0.10.0'}

  source-map-support@0.5.13:
    resolution: {integrity: sha512-SHSKFHadjVA5oR4PPqhtAVdcBWwRYVd6g6cAXnIbRiIwc2EhPrTuKUBdSLvlEKyIP3GCf89fltvcZiP9MMFA1w==}

  source-map@0.6.1:
    resolution: {integrity: sha512-UjgapumWlbMhkBgzT7Ykc5YXUT46F0iKu8SGXq0bcwP5dz/h0Plj6enJqjz1Zbq2l5WaqYnrVbwWOWMyF3F47g==}
    engines: {node: '>=0.10.0'}

  spawn-command@0.0.2:
    resolution: {integrity: sha512-zC8zGoGkmc8J9ndvml8Xksr1Amk9qBujgbF0JAIWO7kXr43w0h/0GJNM/Vustixu+YE8N/MTrQ7N31FvHUACxQ==}

  split2@3.2.2:
    resolution: {integrity: sha512-9NThjpgZnifTkJpzTZ7Eue85S49QwpNhZTq6GRJwObb6jnLFNGB7Qm73V5HewTROPyxD0C29xqmaI68bQtV+hg==}

  sprintf-js@1.0.3:
    resolution: {integrity: sha512-D9cPgkvLlV3t3IzL0D0YLvGA9Ahk4PcvVwUbN0dSGr1aP0Nrt4AEnTUbuGvquEC0mA64Gqt1fzirlRs5ibXx8g==}

  stack-utils@2.0.6:
    resolution: {integrity: sha512-XlkWvfIm6RmsWtNJx+uqtKLS8eqFbxUg0ZzLXqY0caEy9l7hruX8IpiDnjsLavoBgqCCR71TqWO8MaXYheJ3RQ==}
    engines: {node: '>=10'}

  stackback@0.0.2:
    resolution: {integrity: sha512-1XMJE5fQo1jGH6Y/7ebnwPOBEkIEnT4QF32d5R1+VXdXveM0IBMJt8zfaxX1P3QhVwrYe+576+jkANtSS2mBbw==}

  stacktracey@2.1.8:
    resolution: {integrity: sha512-Kpij9riA+UNg7TnphqjH7/CzctQ/owJGNbFkfEeve4Z4uxT5+JapVLFXcsurIfN34gnTWZNJ/f7NMG0E8JDzTw==}

  std-env@3.9.0:
    resolution: {integrity: sha512-UGvjygr6F6tpH7o2qyqR6QYpwraIjKSdtzyBdyytFOHmPZY917kwdwLG0RbOjWOnKmnm3PeHjaoLLMie7kPLQw==}

  stop-iteration-iterator@1.1.0:
    resolution: {integrity: sha512-eLoXW/DHyl62zxY4SCaIgnRhuMr6ri4juEYARS8E6sCEqzKpOiE521Ucofdx+KnDZl5xmvGYaaKCk5FEOxJCoQ==}
    engines: {node: '>= 0.4'}

  stoppable@1.1.0:
    resolution: {integrity: sha512-KXDYZ9dszj6bzvnEMRYvxgeTHU74QBFL54XKtP3nyMuJ81CFYtABZ3bAzL2EdFUaEwJOBOgENyFj3R7oTzDyyw==}
    engines: {node: '>=4', npm: '>=6'}

  string-length@4.0.2:
    resolution: {integrity: sha512-+l6rNN5fYHNhZZy41RXsYptCjA2Igmq4EG7kZAYFQI1E1VTXarr6ZPXBg6eq7Y6eK4FEhY6AJlyuFIb/v/S0VQ==}
    engines: {node: '>=10'}

  string-width@4.2.3:
    resolution: {integrity: sha512-wKyQRQpjJ0sIp62ErSZdGsjMJWsap5oRNihHhu6G7JVO/9jIB6UyevL+tXuOqrng8j/cxKTWyWUwvSTriiZz/g==}
    engines: {node: '>=8'}

  string-width@5.1.2:
    resolution: {integrity: sha512-HnLOCR3vjcY8beoNLtcjZ5/nxn2afmME6lhrDrebokqMap+XbeW8n9TXpPDOqdGK5qcI3oT0GKTW6wC7EMiVqA==}
    engines: {node: '>=12'}

  string.prototype.includes@2.0.1:
    resolution: {integrity: sha512-o7+c9bW6zpAdJHTtujeePODAhkuicdAryFsfVKwA+wGw89wJ4GTY484WTucM9hLtDEOpOvI+aHnzqnC5lHp4Rg==}
    engines: {node: '>= 0.4'}

  string.prototype.matchall@4.0.12:
    resolution: {integrity: sha512-6CC9uyBL+/48dYizRf7H7VAYCMCNTBeM78x/VTUe9bFEaxBepPJDa1Ow99LqI/1yF7kuy7Q3cQsYMrcjGUcskA==}
    engines: {node: '>= 0.4'}

  string.prototype.repeat@1.0.0:
    resolution: {integrity: sha512-0u/TldDbKD8bFCQ/4f5+mNRrXwZ8hg2w7ZR8wa16e8z9XpePWl3eGEcUD0OXpEH/VJH/2G3gjUtR3ZOiBe2S/w==}

  string.prototype.trim@1.2.10:
    resolution: {integrity: sha512-Rs66F0P/1kedk5lyYyH9uBzuiI/kNRmwJAR9quK6VOtIpZ2G+hMZd+HQbbv25MgCA6gEffoMZYxlTod4WcdrKA==}
    engines: {node: '>= 0.4'}

  string.prototype.trimend@1.0.9:
    resolution: {integrity: sha512-G7Ok5C6E/j4SGfyLCloXTrngQIQU3PWtXGst3yM7Bea9FRURf1S42ZHlZZtsNque2FN2PoUhfZXYLNWwEr4dLQ==}
    engines: {node: '>= 0.4'}

  string.prototype.trimstart@1.0.8:
    resolution: {integrity: sha512-UXSH262CSZY1tfu3G3Secr6uGLCFVPMhIqHjlgCUtCCcgihYc/xKs9djMTMUOb2j1mVSeU8EU6NWc/iQKU6Gfg==}
    engines: {node: '>= 0.4'}

  string_decoder@1.3.0:
    resolution: {integrity: sha512-hkRX8U1WjJFd8LsDJ2yQ/wWWxaopEsABU1XfkM8A+j0+85JAGppt16cr1Whg6KIbb4okU6Mql6BOj+uup/wKeA==}

  strip-ansi@6.0.1:
    resolution: {integrity: sha512-Y38VPSHcqkFrCpFnQ9vuSXmquuv5oXOKpGeT6aGrr3o3Gc9AlVa6JBfUSOCnbxGGZF+/0ooI7KrPuUSztUdU5A==}
    engines: {node: '>=8'}

  strip-ansi@7.1.0:
    resolution: {integrity: sha512-iq6eVVI64nQQTRYq2KtEg2d2uU7LElhTJwsH4YzIHZshxlgZms/wIc4VoDQTlG/IvVIrBKG06CrZnp0qv7hkcQ==}
    engines: {node: '>=12'}

  strip-bom@3.0.0:
    resolution: {integrity: sha512-vavAMRXOgBVNF6nyEEmL3DBK19iRpDcoIwW+swQ+CbGiu7lju6t+JklA1MHweoWtadgt4ISVUsXLyDq34ddcwA==}
    engines: {node: '>=4'}

  strip-bom@4.0.0:
    resolution: {integrity: sha512-3xurFv5tEgii33Zi8Jtp55wEIILR9eh34FAW00PZf+JnSsTmV/ioewSgQl97JHvgjoRGwPShsWm+IdrxB35d0w==}
    engines: {node: '>=8'}

  strip-comments-strings@1.2.0:
    resolution: {integrity: sha512-zwF4bmnyEjZwRhaak9jUWNxc0DoeKBJ7lwSN/LEc8dQXZcUFG6auaaTQJokQWXopLdM3iTx01nQT8E4aL29DAQ==}

  strip-final-newline@2.0.0:
    resolution: {integrity: sha512-BrpvfNAE3dcvq7ll3xVumzjKjZQ5tI1sEUIKr3Uoks0XUl45St3FlatVqef9prk4jRDzhW6WZg+3bk93y6pLjA==}
    engines: {node: '>=6'}

  strip-json-comments@3.1.1:
    resolution: {integrity: sha512-6fPc+R4ihwqP6N/aIv2f1gMH8lOVtWQHoqC4yK6oSDVVocumAsfCqjkXnqiYMhmMwS/mEHLp7Vehlt3ql6lEig==}
    engines: {node: '>=8'}

  strip-literal@3.0.0:
    resolution: {integrity: sha512-TcccoMhJOM3OebGhSBEmp3UZ2SfDMZUEBdRA/9ynfLi8yYajyWX3JiXArcJt4Umh4vISpspkQIY8ZZoCqjbviA==}

  stubborn-fs@1.2.5:
    resolution: {integrity: sha512-H2N9c26eXjzL/S/K+i/RHHcFanE74dptvvjM8iwzwbVcWY/zjBbgRqF3K0DY4+OD+uTTASTBvDoxPDaPN02D7g==}

  supports-color@10.2.0:
    resolution: {integrity: sha512-5eG9FQjEjDbAlI5+kdpdyPIBMRH4GfTVDGREVupaZHmVoppknhM29b/S9BkQz7cathp85BVgRi/As3Siln7e0Q==}
    engines: {node: '>=18'}

  supports-color@7.2.0:
    resolution: {integrity: sha512-qpCAvRl9stuOHveKsn7HncJRvv501qIacKzQlO/+Lwxc9+0q2wLyv4Dfvt80/DPn2pqOBsJdDiogXGR9+OvwRw==}
    engines: {node: '>=8'}

  supports-color@8.1.1:
    resolution: {integrity: sha512-MpUEN2OodtUzxvKQl72cUF7RQ5EiHsGvSsVG0ia9c5RbWGL2CI4C7EpPS8UTBIplnlzZiNuV56w+FuNxy3ty2Q==}
    engines: {node: '>=10'}

  supports-color@9.4.0:
    resolution: {integrity: sha512-VL+lNrEoIXww1coLPOmiEmK/0sGigko5COxI09KzHc2VJXJsQ37UaQ+8quuxjDeA7+KnLGTWRyOXSLLR2Wb4jw==}
    engines: {node: '>=12'}

  supports-preserve-symlinks-flag@1.0.0:
    resolution: {integrity: sha512-ot0WnXS9fgdkgIcePe6RHNk1WA8+muPa6cSjeR3V8K27q9BB1rTE3R1p7Hv0z1ZyAc8s6Vvv8DIyWf681MAt0w==}
    engines: {node: '>= 0.4'}

  symbol-tree@3.2.4:
    resolution: {integrity: sha512-9QNk5KwDF+Bvz+PyObkmSYjI5ksVUYtjW7AU22r2NKcfLJcXp96hkDWU3+XndOsUb+AQ9QhfzfCT2O+CNWT5Tw==}

  test-exclude@6.0.0:
    resolution: {integrity: sha512-cAGWPIyOHU6zlmg88jwm7VRyXnMN7iV68OGAbYDk/Mh/xC/pzVPlQtY6ngoIH/5/tciuhGfvESU8GrHrcxD56w==}
    engines: {node: '>=8'}

  text-table@0.2.0:
    resolution: {integrity: sha512-N+8UisAXDGk8PFXP4HAzVR9nbfmVJ3zYLAWiTIoqC5v5isinhr+r5uaO8+7r3BMfuNIufIsA7RdpVgacC2cSpw==}

  through2@4.0.2:
    resolution: {integrity: sha512-iOqSav00cVxEEICeD7TjLB1sueEL+81Wpzp2bY17uZjZN0pWZPuo4suZ/61VujxmqSGFfgOcNuTZ85QJwNZQpw==}

  tiny-readdir@2.7.4:
    resolution: {integrity: sha512-721U+zsYwDirjr8IM6jqpesD/McpZooeFi3Zc6mcjy1pse2C+v19eHPFRqz4chGXZFw7C3KITDjAtHETc2wj7Q==}

  tinybench@2.9.0:
    resolution: {integrity: sha512-0+DUvqWMValLmha6lr4kD8iAMK1HzV0/aKnCtWb9v9641TnP/MFb7Pc2bxoxQjTXAErryXVgUOfv2YqNllqGeg==}

  tinyexec@0.3.2:
    resolution: {integrity: sha512-KQQR9yN7R5+OSwaK0XQoj22pwHoTlgYqmUscPYoknOoWCWfj/5/ABTMRi69FrKU5ffPVh5QcFikpWJI/P1ocHA==}

  tinyglobby@0.2.14:
    resolution: {integrity: sha512-tX5e7OM1HnYr2+a2C/4V0htOcSQcoSTH9KgJnVvNm5zm/cyEWKJ7j7YutsH9CxMdtOkkLFy2AHrMci9IM8IPZQ==}
    engines: {node: '>=12.0.0'}

  tinypool@1.1.1:
    resolution: {integrity: sha512-Zba82s87IFq9A9XmjiX5uZA/ARWDrB03OHlq+Vw1fSdt0I+4/Kutwy8BP4Y/y/aORMo61FQ0vIb5j44vSo5Pkg==}
    engines: {node: ^18.0.0 || >=20.0.0}

  tinyrainbow@2.0.0:
    resolution: {integrity: sha512-op4nsTR47R6p0vMUUoYl/a+ljLFVtlfaXkLQmqfLR1qHma1h/ysYk4hEXZ880bf2CYgTskvTa/e196Vd5dDQXw==}
    engines: {node: '>=14.0.0'}

  tinyspy@4.0.3:
    resolution: {integrity: sha512-t2T/WLB2WRgZ9EpE4jgPJ9w+i66UZfDc8wHh0xrwiRNN+UwH98GIJkTeZqX9rg0i0ptwzqW+uYeIF0T4F8LR7A==}
    engines: {node: '>=14.0.0'}

  tmpl@1.0.5:
    resolution: {integrity: sha512-3f0uOEAQwIqGuWW2MVzYg8fV/QNnc/IpuJNG837rLuczAaLVHslWHZQj4IGiEl5Hs3kkbhwL9Ab7Hrsmuj+Smw==}

  to-regex-range@5.0.1:
    resolution: {integrity: sha512-65P7iz6X5yEr1cwcgvQxbbIw7Uk3gOy5dIdtZ4rDveLqhrdJP+Li/Hx6tyK0NEb+2GCyneCMJiGqrADCSNk8sQ==}
    engines: {node: '>=8.0'}

  tough-cookie@4.1.4:
    resolution: {integrity: sha512-Loo5UUvLD9ScZ6jh8beX1T6sO1w2/MpCRpEP7V280GKMVUQ0Jzar2U3UJPsrdbziLEMMhu3Ujnq//rhiFuIeag==}
    engines: {node: '>=6'}

  tr46@0.0.3:
    resolution: {integrity: sha512-N3WMsuqV66lT30CrXNbEjx4GEwlow3v6rr4mCcv6prnfwhS01rkgyFdjPNBYd9br7LpXV1+Emh01fHnq2Gdgrw==}

  tr46@3.0.0:
    resolution: {integrity: sha512-l7FvfAHlcmulp8kr+flpQZmVwtu7nfRV7NZujtN0OqES8EL4O4e0qqzL0DC5gAvx/ZC/9lk6rhcUwYvkBnBnYA==}
    engines: {node: '>=12'}

  tree-kill@1.2.2:
    resolution: {integrity: sha512-L0Orpi8qGpRG//Nd+H90vFB+3iHnue1zSSGmNOOCh1GLJ7rUKVwV2HvijphGQS2UmhUZewS9VgvxYIdgr+fG1A==}
    hasBin: true

  ts-api-utils@1.4.3:
    resolution: {integrity: sha512-i3eMG77UTMD0hZhgRS562pv83RC6ukSAC2GMNWc+9dieh/+jDM5u5YG+NHX6VNDRHQcHwmsTHctP9LhbC3WxVw==}
    engines: {node: '>=16'}
    peerDependencies:
      typescript: '>=4.2.0'

  ts-jest@29.4.1:
    resolution: {integrity: sha512-SaeUtjfpg9Uqu8IbeDKtdaS0g8lS6FT6OzM3ezrDfErPJPHNDo/Ey+VFGP1bQIDfagYDLyRpd7O15XpG1Es2Uw==}
    engines: {node: ^14.15.0 || ^16.10.0 || ^18.0.0 || >=20.0.0}
    hasBin: true
    peerDependencies:
      '@babel/core': '>=7.0.0-beta.0 <8'
      '@jest/transform': ^29.0.0 || ^30.0.0
      '@jest/types': ^29.0.0 || ^30.0.0
      babel-jest: ^29.0.0 || ^30.0.0
      esbuild: '*'
      jest: ^29.0.0 || ^30.0.0
      jest-util: ^29.0.0 || ^30.0.0
      typescript: '>=4.3 <6'
    peerDependenciesMeta:
      '@babel/core':
        optional: true
      '@jest/transform':
        optional: true
      '@jest/types':
        optional: true
      babel-jest:
        optional: true
      esbuild:
        optional: true
      jest-util:
        optional: true

  ts-node@10.9.2:
    resolution: {integrity: sha512-f0FFpIdcHgn8zcPSbf1dRevwt047YMnaiJM3u2w2RewrB+fob/zePZcrOyQoLMMO7aBIddLcQIEK5dYjkLnGrQ==}
    hasBin: true
    peerDependencies:
      '@swc/core': '>=1.2.50'
      '@swc/wasm': '>=1.2.50'
      '@types/node': '*'
      typescript: '>=2.7'
    peerDependenciesMeta:
      '@swc/core':
        optional: true
      '@swc/wasm':
        optional: true

  tsconfig-paths@3.15.0:
    resolution: {integrity: sha512-2Ac2RgzDe/cn48GvOe3M+o82pEFewD3UPbyoUHHdKasHwJKjds4fLXWf/Ux5kATBKN20oaFGu+jbElp1pos0mg==}

  tslib@2.8.1:
    resolution: {integrity: sha512-oJFu94HQb+KVduSUQL7wnpmqnfmLsOA/nAh6b6EH0wCEoK0/mPeXU6c3wKDV83MkOuHPRHtSXKKU99IBazS/2w==}

  tslog@4.9.3:
    resolution: {integrity: sha512-oDWuGVONxhVEBtschLf2cs/Jy8i7h1T+CpdkTNWQgdAF7DhRo2G8vMCgILKe7ojdEkLhICWgI1LYSSKaJsRgcw==}
    engines: {node: '>=16'}

  type-check@0.4.0:
    resolution: {integrity: sha512-XleUoc9uwGXqjWwXaUTZAmzMcFZ5858QA2vvx1Ur5xIcixXIP+8LnFDgRplU30us6teqdlskFfu+ae4K79Ooew==}
    engines: {node: '>= 0.8.0'}

  type-detect@4.0.8:
    resolution: {integrity: sha512-0fr/mIH1dlO+x7TlcMy+bIDqKPsw/70tVyeHW787goQjhmqaZe10uwLujubK9q9Lg6Fiho1KUKDYz0Z7k7g5/g==}
    engines: {node: '>=4'}

  type-fest@0.20.2:
    resolution: {integrity: sha512-Ne+eE4r0/iWnpAxD852z3A+N0Bt5RN//NjJwRd2VFHEmrywxf5vsZlh4R6lixl6B+wz/8d+maTSAkN1FIkI3LQ==}
    engines: {node: '>=10'}

  type-fest@0.21.3:
    resolution: {integrity: sha512-t0rzBq87m3fVcduHDUFhKmyyX+9eo6WQjZvf51Ea/M0Q7+T374Jp1aUiyUl0GKxp8M/OETVHSDvmkyPgvX+X2w==}
    engines: {node: '>=10'}

  type-fest@0.6.0:
    resolution: {integrity: sha512-q+MB8nYR1KDLrgr4G5yemftpMC7/QLqVndBmEEdqzmNj5dcFOO4Oo8qlwZE3ULT3+Zim1F8Kq4cBnikNhlCMlg==}
    engines: {node: '>=8'}

  type-fest@4.41.0:
    resolution: {integrity: sha512-TeTSQ6H5YHvpqVwBRcnLDCBnDOHWYu7IvGbHT6N8AOymcr9PJGjc1GTtiWZTYg0NCgYwvnYWEkVChQAr9bjfwA==}
    engines: {node: '>=16'}

  typed-array-buffer@1.0.3:
    resolution: {integrity: sha512-nAYYwfY3qnzX30IkA6AQZjVbtK6duGontcQm1WSG1MD94YLqK0515GNApXkoxKOWMusVssAHWLh9SeaoefYFGw==}
    engines: {node: '>= 0.4'}

  typed-array-byte-length@1.0.3:
    resolution: {integrity: sha512-BaXgOuIxz8n8pIq3e7Atg/7s+DpiYrxn4vdot3w9KbnBhcRQq6o3xemQdIfynqSeXeDrF32x+WvfzmOjPiY9lg==}
    engines: {node: '>= 0.4'}

  typed-array-byte-offset@1.0.4:
    resolution: {integrity: sha512-bTlAFB/FBYMcuX81gbL4OcpH5PmlFHqlCCpAl8AlEzMz5k53oNDvN8p1PNOWLEmI2x4orp3raOFB51tv9X+MFQ==}
    engines: {node: '>= 0.4'}

  typed-array-length@1.0.7:
    resolution: {integrity: sha512-3KS2b+kL7fsuk/eJZ7EQdnEmQoaho/r6KUef7hxvltNA5DR8NAUM+8wJMbJyZ4G9/7i3v5zPBIMN5aybAh2/Jg==}
    engines: {node: '>= 0.4'}

  typescript@5.9.2:
    resolution: {integrity: sha512-CWBzXQrc/qOkhidw1OzBTQuYRbfyxDXJMVJ1XNwUHGROVmuaeiEm3OslpZ1RV96d7SKKjZKrSJu3+t/xlw3R9A==}
    engines: {node: '>=14.17'}
    hasBin: true

  ufo@1.6.1:
    resolution: {integrity: sha512-9a4/uxlTWJ4+a5i0ooc1rU7C7YOw3wT+UGqdeNNHWnOF9qcMBgLRS+4IYUqbczewFx4mLEig6gawh7X6mFlEkA==}

  uglify-js@3.19.3:
    resolution: {integrity: sha512-v3Xu+yuwBXisp6QYTcH4UbH+xYJXqnq2m/LtQVWKWzYc1iehYnLixoQDN9FH6/j9/oybfd6W9Ghwkl8+UMKTKQ==}
    engines: {node: '>=0.8.0'}
    hasBin: true

  unbox-primitive@1.1.0:
    resolution: {integrity: sha512-nWJ91DjeOkej/TA8pXQ3myruKpKEYgqvpw9lz4OPHj/NWFNluYrjbz9j01CJ8yKQd2g4jFoOkINCTW2I5LEEyw==}
    engines: {node: '>= 0.4'}

  undici-types@5.26.5:
    resolution: {integrity: sha512-JlCMO+ehdEIKqlFxk6IfVoAUVmgz7cU7zD/h9XZ0qzeosSHmUJVOzSQvvYSYWXkFXC+IfLKSIffhv0sVZup6pA==}

  undici-types@7.10.0:
    resolution: {integrity: sha512-t5Fy/nfn+14LuOc2KNYg75vZqClpAiqscVvMygNnlsHBFpSXdJaYtXMcdNLpl/Qvc3P2cB3s6lOV51nqsFq4ag==}

  undici@7.15.0:
    resolution: {integrity: sha512-7oZJCPvvMvTd0OlqWsIxTuItTpJBpU1tcbVl24FMn3xt3+VSunwUasmfPJRE57oNO1KsZ4PgA1xTdAX4hq8NyQ==}
    engines: {node: '>=20.18.1'}

  unenv@2.0.0-rc.19:
    resolution: {integrity: sha512-t/OMHBNAkknVCI7bVB9OWjUUAwhVv9vsPIAGnNUxnu3FxPQN11rjh0sksLMzc3g7IlTgvHmOTl4JM7JHpcv5wA==}

  unique-string@2.0.0:
    resolution: {integrity: sha512-uNaeirEPvpZWSgzwsPGtU2zVSTrn/8L5q/IexZmH0eH6SA73CmAA5U4GwORTxQAZs95TAXLNqeLoPPNO5gZfWg==}
    engines: {node: '>=8'}

  universalify@0.2.0:
    resolution: {integrity: sha512-CJ1QgKmNg3CwvAv/kOFmtnEN05f0D/cn9QntgNOQlQF9dgvVTHj3t+8JPdjqawCHk7V/KA+fbUqzZ9XWhcqPUg==}
    engines: {node: '>= 4.0.0'}

  universalify@2.0.1:
    resolution: {integrity: sha512-gptHNQghINnc/vTGIk0SOFGFNXw7JVrlRUtConJRlvaw6DuX0wO5Jeko9sWrMBhh+PsYAZ7oXAiOnf/UKogyiw==}
    engines: {node: '>= 10.0.0'}

  update-browserslist-db@1.1.3:
    resolution: {integrity: sha512-UxhIZQ+QInVdunkDAaiazvvT/+fXL5Osr0JZlJulepYu6Jd7qJtDZjlur0emRlT71EN3ScPoE7gvsuIKKNavKw==}
    hasBin: true
    peerDependencies:
      browserslist: '>= 4.21.0'

  uri-js@4.4.1:
    resolution: {integrity: sha512-7rKUyy33Q1yc98pQ1DAmLtwX109F7TIfWlW1Ydo8Wl1ii1SeHieeh0HHfPeL2fMXK6z0s8ecKs9frCuLJvndBg==}

  url-parse@1.5.10:
    resolution: {integrity: sha512-WypcfiRhfeUP9vvF0j6rw0J3hrWrw6iZv3+22h6iRMJ/8z1Tj6XfLP4DsUix5MhMPnXpiHDoKyoZ/bdCkwBCiQ==}

  util-deprecate@1.0.2:
    resolution: {integrity: sha512-EPD5q1uXyFxJpCrLnCc1nHnq3gOa6DZBocAIiI2TaSCA7VCJ1UJDMagCzIkXNsUYfD1daK//LTEQ8xiIbrHtcw==}

  v8-compile-cache-lib@3.0.1:
    resolution: {integrity: sha512-wa7YjyUGfNZngI/vtK0UHAN+lgDCxBPCylVXGp0zu59Fz5aiGtNXaq3DhIov063MorB+VfufLh3JlF2KdTK3xg==}

  v8-to-istanbul@9.3.0:
    resolution: {integrity: sha512-kiGUalWN+rgBJ/1OHZsBtU4rXZOfj/7rKQxULKlIzwzQSvMJUUNgPwJEEh7gU6xEVxC0ahoOBvN2YI8GH6FNgA==}
    engines: {node: '>=10.12.0'}

  vite-node@3.2.4:
    resolution: {integrity: sha512-EbKSKh+bh1E1IFxeO0pg1n4dvoOTt0UDiXMd/qn++r98+jPO1xtJilvXldeuQ8giIB5IkpjCgMleHMNEsGH6pg==}
    engines: {node: ^18.0.0 || ^20.0.0 || >=22.0.0}
    hasBin: true

  vite@5.4.19:
    resolution: {integrity: sha512-qO3aKv3HoQC8QKiNSTuUM1l9o/XX3+c+VTgLHbJWHZGeTPVAg2XwazI9UWzoxjIJCGCV2zU60uqMzjeLZuULqA==}
    engines: {node: ^18.0.0 || >=20.0.0}
    hasBin: true
    peerDependencies:
      '@types/node': ^18.0.0 || >=20.0.0
      less: '*'
      lightningcss: ^1.21.0
      sass: '*'
      sass-embedded: '*'
      stylus: '*'
      sugarss: '*'
      terser: ^5.4.0
    peerDependenciesMeta:
      '@types/node':
        optional: true
      less:
        optional: true
      lightningcss:
        optional: true
      sass:
        optional: true
      sass-embedded:
        optional: true
      stylus:
        optional: true
      sugarss:
        optional: true
      terser:
        optional: true

  vitest@3.2.4:
    resolution: {integrity: sha512-LUCP5ev3GURDysTWiP47wRRUpLKMOfPh+yKTx3kVIEiu5KOMeqzpnYNsKyOoVrULivR8tLcks4+lga33Whn90A==}
    engines: {node: ^18.0.0 || ^20.0.0 || >=22.0.0}
    hasBin: true
    peerDependencies:
      '@edge-runtime/vm': '*'
      '@types/debug': ^4.1.12
      '@types/node': ^18.0.0 || ^20.0.0 || >=22.0.0
      '@vitest/browser': 3.2.4
      '@vitest/ui': 3.2.4
      happy-dom: '*'
      jsdom: '*'
    peerDependenciesMeta:
      '@edge-runtime/vm':
        optional: true
      '@types/debug':
        optional: true
      '@types/node':
        optional: true
      '@vitest/browser':
        optional: true
      '@vitest/ui':
        optional: true
      happy-dom:
        optional: true
      jsdom:
        optional: true

  w3c-xmlserializer@4.0.0:
    resolution: {integrity: sha512-d+BFHzbiCx6zGfz0HyQ6Rg69w9k19nviJspaj4yNscGjrHu94sVP+aRm75yEbCh+r2/yR+7q6hux9LVtbuTGBw==}
    engines: {node: '>=14'}

  wait-on@8.0.2:
    resolution: {integrity: sha512-qHlU6AawrgAIHlueGQHQ+ETcPLAauXbnoTKl3RKq20W0T8x0DKVAo5xWIYjHSyvHxQlcYbFdR0jp4T9bDVITFA==}
    engines: {node: '>=12.0.0'}
    hasBin: true

  walker@1.0.8:
    resolution: {integrity: sha512-ts/8E8l5b7kY0vlWLewOkDXMmPdLcVV4GmOQLyxuSswIJsweeFZtAsMF7k1Nszz+TYBQrlYRmzOnr398y1JemQ==}

  watcher@2.3.1:
    resolution: {integrity: sha512-d3yl+ey35h05r5EFP0TafE2jsmQUJ9cc2aernRVyAkZiu0J3+3TbNugNcqdUJDoWOfL2p+bNsN427stsBC/HnA==}

  wcwidth@1.0.1:
    resolution: {integrity: sha512-XHPEwS0q6TaxcvG85+8EYkbiCux2XtWG2mkc47Ng2A77BQu9+DqIOJldST4HgPkuea7dvKSj5VgX3P1d4rW8Tg==}

  web-streams-polyfill@4.0.0-beta.3:
    resolution: {integrity: sha512-QW95TCTaHmsYfHDybGMwO5IJIM93I/6vTRk+daHTWFPhwh+C8Cg7j7XyKrwrj8Ib6vYXe0ocYNrmzY4xAAN6ug==}
    engines: {node: '>= 14'}

  webidl-conversions@3.0.1:
    resolution: {integrity: sha512-2JAn3z8AR6rjK8Sm8orRC0h/bcl/DqL7tRPdGZ4I1CjdF+EaMLmYxBHyXuKL849eucPFhvBoxMsflfOb8kxaeQ==}

  webidl-conversions@7.0.0:
    resolution: {integrity: sha512-VwddBukDzu71offAQR975unBIGqfKZpM+8ZX6ySk8nYhVoo5CYaZyzt3YBvYtRtO+aoGlqxPg/B87NGVZ/fu6g==}
    engines: {node: '>=12'}

  whatwg-encoding@2.0.0:
    resolution: {integrity: sha512-p41ogyeMUrw3jWclHWTQg1k05DSVXPLcVxRTYsXUk+ZooOCZLcoYgPZ/HL/D/N+uQPOtcp1me1WhBEaX02mhWg==}
    engines: {node: '>=12'}

  whatwg-mimetype@3.0.0:
    resolution: {integrity: sha512-nt+N2dzIutVRxARx1nghPKGv1xHikU7HKdfafKkLNLindmPU/ch3U31NOCGGA/dmPcmb1VlofO0vnKAcsm0o/Q==}
    engines: {node: '>=12'}

  whatwg-url@11.0.0:
    resolution: {integrity: sha512-RKT8HExMpoYx4igMiVMY83lN6UeITKJlBQ+vR/8ZJ8OCdSiN3RwCq+9gH0+Xzj0+5IrM6i4j/6LuvzbZIQgEcQ==}
    engines: {node: '>=12'}

  whatwg-url@5.0.0:
    resolution: {integrity: sha512-saE57nupxk6v3HY35+jzBwYa0rKSy0XR8JSxZPwgLr7ys0IBzhGviA1/TUGJLmSVqs8pb9AnvICXEuOHLprYTw==}

  which-boxed-primitive@1.1.1:
    resolution: {integrity: sha512-TbX3mj8n0odCBFVlY8AxkqcHASw3L60jIuF8jFP78az3C2YhmGvqbHBpAjTRH2/xqYunrJ9g1jSyjCjpoWzIAA==}
    engines: {node: '>= 0.4'}

  which-builtin-type@1.2.1:
    resolution: {integrity: sha512-6iBczoX+kDQ7a3+YJBnh3T+KZRxM/iYNPXicqk66/Qfm1b93iu+yOImkg0zHbj5LNOcNv1TEADiZ0xa34B4q6Q==}
    engines: {node: '>= 0.4'}

  which-collection@1.0.2:
    resolution: {integrity: sha512-K4jVyjnBdgvc86Y6BkaLZEN933SwYOuBFkdmBu9ZfkcAbdVbpITnDmjvZ/aQjRXQrv5EPkTnD1s39GiiqbngCw==}
    engines: {node: '>= 0.4'}

  which-typed-array@1.1.19:
    resolution: {integrity: sha512-rEvr90Bck4WZt9HHFC4DJMsjvu7x+r6bImz0/BrbWb7A2djJ8hnZMrWnHo9F8ssv0OMErasDhftrfROTyqSDrw==}
    engines: {node: '>= 0.4'}

  which@2.0.2:
    resolution: {integrity: sha512-BLI3Tl1TW3Pvl70l3yq3Y64i+awpwXqsGBYWkkqMtnbXgrMD+yj7rhW0kuEDxzJaYXGjEW5ogapKNMEKNMjibA==}
    engines: {node: '>= 8'}
    hasBin: true

  which@3.0.1:
    resolution: {integrity: sha512-XA1b62dzQzLfaEOSQFTCOd5KFf/1VSzZo7/7TUjnya6u0vGGKzU96UQBZTAThCb2j4/xjBAyii1OhRLJEivHvg==}
    engines: {node: ^14.17.0 || ^16.13.0 || >=18.0.0}
    hasBin: true

  why-is-node-running@2.3.0:
    resolution: {integrity: sha512-hUrmaWBdVDcxvYqnyh09zunKzROWjbZTiNy8dBEjkS7ehEDQibXJ7XvlmtbwuTclUiIyN+CyXQD4Vmko8fNm8w==}
    engines: {node: '>=8'}
    hasBin: true

  widest-line@3.1.0:
    resolution: {integrity: sha512-NsmoXalsWVDMGupxZ5R08ka9flZjjiLvHVAWYOKtiKM8ujtZWr9cRffak+uSE48+Ob8ObalXpwyeUiyDD6QFgg==}
    engines: {node: '>=8'}

  word-wrap@1.2.5:
    resolution: {integrity: sha512-BN22B5eaMMI9UMtjrGd5g5eCYPpCPDUy0FJXbYsaT5zYxjFOckS53SQDE3pWkVoWpHXVb3BrYcEN4Twa55B5cA==}
    engines: {node: '>=0.10.0'}

  wordwrap@1.0.0:
    resolution: {integrity: sha512-gvVzJFlPycKc5dZN4yPkP8w7Dc37BtP1yczEneOb4uq34pXZcvrtRTmWV8W+Ume+XCxKgbjM+nevkyFPMybd4Q==}

  workerd@1.20250829.0:
    resolution: {integrity: sha512-8qoE56hf9QHS2llMM1tybjhvFEX5vnNUa1PpuyxeNC9F0dn9/qb9eDqN/z3sBPgpYK8vfQU9J8KOxczA+qo/cQ==}
    engines: {node: '>=16'}
    hasBin: true

  wrangler@4.33.2:
    resolution: {integrity: sha512-4cQU62098a5mj7YsECkksypMNoO9B8D6CVzP/SDEqP73ti9exBxI3OlkB+8rMawF1OyYNAihaSAzIPZ52OiK0g==}
    engines: {node: '>=18.0.0'}
    hasBin: true
    peerDependencies:
      '@cloudflare/workers-types': ^4.20250829.0
    peerDependenciesMeta:
      '@cloudflare/workers-types':
        optional: true

  wrap-ansi@7.0.0:
    resolution: {integrity: sha512-YVGIj2kamLSTxw6NsZjoBxfSwsn0ycdesmc4p+Q21c5zPuZ1pl+NfxVdxPtdHvmNVOQ6XSYG4AUtyt/Fi7D16Q==}
    engines: {node: '>=10'}

  wrap-ansi@8.1.0:
    resolution: {integrity: sha512-si7QWI6zUMq56bESFvagtmzMdGOtoxfR+Sez11Mobfc7tm+VkUckk9bW2UeffTGVUbOksxmSw0AA2gs8g71NCQ==}
    engines: {node: '>=12'}

  wrappy@1.0.2:
    resolution: {integrity: sha512-l4Sp/DRseor9wL6EvV2+TuQn63dMkPjZ/sp9XkghTEbV9KlPS1xUsZ3u7/IQO4wxtcFB4bgpQPRcR3QCvezPcQ==}

  write-file-atomic@4.0.2:
    resolution: {integrity: sha512-7KxauUdBmSdWnmpaGFg+ppNjKF8uNLry8LyzjauQDOVONfFLNKrKvQOxZ/VuTIcS/gge/YNahf5RIIQWTSarlg==}
    engines: {node: ^12.13.0 || ^14.15.0 || >=16.0.0}

  write-file-atomic@5.0.1:
    resolution: {integrity: sha512-+QU2zd6OTD8XWIJCbffaiQeH9U73qIqafo1x6V1snCWYGJf6cVE0cDR4D8xRzcEnfI21IFrUPzPGtcPf8AC+Rw==}
    engines: {node: ^14.17.0 || ^16.13.0 || >=18.0.0}

  write-yaml-file@5.0.0:
    resolution: {integrity: sha512-FdNA4RyH1L43TlvGG8qOMIfcEczwA5ij+zLXUy3Z83CjxhLvcV7/Q/8pk22wnCgYw7PJhtK+7lhO+qqyT4NdvQ==}
    engines: {node: '>=16.14'}

  ws@8.18.0:
    resolution: {integrity: sha512-8VbfWfHLbbwu3+N6OKsOMpBdT4kXPDDB9cJk2bJ6mh9ucxdlnNvH1e+roYkKmN9Nxw2yjz7VzeO9oOz2zJ04Pw==}
    engines: {node: '>=10.0.0'}
    peerDependencies:
      bufferutil: ^4.0.1
      utf-8-validate: '>=5.0.2'
    peerDependenciesMeta:
      bufferutil:
        optional: true
      utf-8-validate:
        optional: true

  ws@8.18.3:
    resolution: {integrity: sha512-PEIGCY5tSlUt50cqyMXfCzX+oOPqN0vuGqWzbcJ2xvnkzkq46oOpz7dQaTDBdfICb4N14+GARUDw2XV2N4tvzg==}
    engines: {node: '>=10.0.0'}
    peerDependencies:
      bufferutil: ^4.0.1
      utf-8-validate: '>=5.0.2'
    peerDependenciesMeta:
      bufferutil:
        optional: true
      utf-8-validate:
        optional: true

  xml-name-validator@4.0.0:
    resolution: {integrity: sha512-ICP2e+jsHvAj2E2lIHxa5tjXRlKDJo4IdvPvCXbXQGdzSfmSpNVyIKMvoZHjDY9DP0zV17iI85o90vRFXNccRw==}
    engines: {node: '>=12'}

  xmlchars@2.2.0:
    resolution: {integrity: sha512-JZnDKK8B0RCDw84FNdDAIpZK+JuJw+s7Lz8nksI7SIuU3UXJJslUthsi+uWBUYOwPFwW7W7PRLRfUKpxjtjFCw==}

  y18n@5.0.8:
    resolution: {integrity: sha512-0pfFzegeDWJHJIAmTLRP2DwHjdF5s7jo9tuztdQxAhINCdvS+3nGINqPd00AphqJR/0LhANUS6/+7SCb98YOfA==}
    engines: {node: '>=10'}

  yallist@3.1.1:
    resolution: {integrity: sha512-a4UGQaWPH59mOXUYnAG2ewncQS4i4F43Tv3JoAM+s2VDAmS9NsK8GpDMLrCHPksFT7h3K6TOoUNn2pb7RoXx4g==}

  yargs-parser@21.1.1:
    resolution: {integrity: sha512-tVpsJW7DdjecAiFpbIB1e3qxIQsE6NoPc5/eTdrbbIC4h0LVsWhnoa3g+m2HclBIujHzsxZ4VJVA+GUuc2/LBw==}
    engines: {node: '>=12'}

  yargs@17.7.2:
    resolution: {integrity: sha512-7dSzzRQ++CKnNI/krKnYRV7JKKPUXMEh61soaHKg9mrWEhzFWhFnxPxGl+69cD1Ou63C13NUPCnmIcrvqCuM6w==}
    engines: {node: '>=12'}

  yn@3.1.1:
    resolution: {integrity: sha512-Ux4ygGWsu2c7isFWe8Yu1YluJmqVhxqK2cLXNQA5AcC3QfbGNpM7fu0Y8b/z16pXLnFxZYvWhd3fhBY9DLmC6Q==}
    engines: {node: '>=6'}

  yocto-queue@0.1.0:
    resolution: {integrity: sha512-rVksvsnNCdJ/ohGc6xgPwyN8eheCxsiLM8mxuE/t/mOVqJewPuO1miLpTHQiRgTKCLexL4MeAFVagts7HmNZ2Q==}
    engines: {node: '>=10'}

  youch-core@0.3.3:
    resolution: {integrity: sha512-ho7XuGjLaJ2hWHoK8yFnsUGy2Y5uDpqSTq1FkHLK4/oqKtyUU1AFbOOxY4IpC9f0fTLjwYbslUz0Po5BpD1wrA==}

  youch@4.1.0-beta.10:
    resolution: {integrity: sha512-rLfVLB4FgQneDr0dv1oddCVZmKjcJ6yX6mS4pU82Mq/Dt9a3cLZQ62pDBL4AUO+uVrCvtWz3ZFUL2HFAFJ/BXQ==}

  zod@3.22.3:
    resolution: {integrity: sha512-EjIevzuJRiRPbVH4mGc8nApb/lVLKVpmUhAaR5R5doKGfAnGJ6Gr3CViAVjP+4FWSxCsybeWQdcgCtbX+7oZug==}

  zod@3.25.76:
    resolution: {integrity: sha512-gzUt/qt81nXsFGKIFcC3YnfEAx5NkunCfnDlvuBSSFS02bcXu4Lmea0AFIUwbLWxWPx3d9p8S5QoaujKcNQxcQ==}

snapshots:

  '@ampproject/remapping@2.3.0':
    dependencies:
      '@jridgewell/gen-mapping': 0.3.13
      '@jridgewell/trace-mapping': 0.3.30

  '@anthropic-ai/sdk@0.39.0':
    dependencies:
      '@types/node': 18.19.123
      '@types/node-fetch': 2.6.13
      abort-controller: 3.0.0
      agentkeepalive: 4.6.0
      form-data-encoder: 1.7.2
      formdata-node: 4.4.1
      node-fetch: 2.7.0
    transitivePeerDependencies:
      - encoding

  '@babel/code-frame@7.27.1':
    dependencies:
      '@babel/helper-validator-identifier': 7.27.1
      js-tokens: 4.0.0
      picocolors: 1.1.1

  '@babel/compat-data@7.28.0': {}

  '@babel/core@7.28.3':
    dependencies:
      '@ampproject/remapping': 2.3.0
      '@babel/code-frame': 7.27.1
      '@babel/generator': 7.28.3
      '@babel/helper-compilation-targets': 7.27.2
      '@babel/helper-module-transforms': 7.28.3(@babel/core@7.28.3)
      '@babel/helpers': 7.28.3
      '@babel/parser': 7.28.3
      '@babel/template': 7.27.2
      '@babel/traverse': 7.28.3
      '@babel/types': 7.28.2
      convert-source-map: 2.0.0
      debug: 4.4.1(supports-color@9.4.0)
      gensync: 1.0.0-beta.2
      json5: 2.2.3
      semver: 6.3.1
    transitivePeerDependencies:
      - supports-color

  '@babel/generator@7.28.3':
    dependencies:
      '@babel/parser': 7.28.3
      '@babel/types': 7.28.2
      '@jridgewell/gen-mapping': 0.3.13
      '@jridgewell/trace-mapping': 0.3.30
      jsesc: 3.1.0

  '@babel/helper-compilation-targets@7.27.2':
    dependencies:
      '@babel/compat-data': 7.28.0
      '@babel/helper-validator-option': 7.27.1
      browserslist: 4.25.4
      lru-cache: 5.1.1
      semver: 6.3.1

  '@babel/helper-globals@7.28.0': {}

  '@babel/helper-module-imports@7.27.1':
    dependencies:
      '@babel/traverse': 7.28.3
      '@babel/types': 7.28.2
    transitivePeerDependencies:
      - supports-color

  '@babel/helper-module-transforms@7.28.3(@babel/core@7.28.3)':
    dependencies:
      '@babel/core': 7.28.3
      '@babel/helper-module-imports': 7.27.1
      '@babel/helper-validator-identifier': 7.27.1
      '@babel/traverse': 7.28.3
    transitivePeerDependencies:
      - supports-color

  '@babel/helper-plugin-utils@7.27.1': {}

  '@babel/helper-string-parser@7.27.1': {}

  '@babel/helper-validator-identifier@7.27.1': {}

  '@babel/helper-validator-option@7.27.1': {}

  '@babel/helpers@7.28.3':
    dependencies:
      '@babel/template': 7.27.2
      '@babel/types': 7.28.2

  '@babel/parser@7.28.3':
    dependencies:
      '@babel/types': 7.28.2

  '@babel/plugin-syntax-async-generators@7.8.4(@babel/core@7.28.3)':
    dependencies:
      '@babel/core': 7.28.3
      '@babel/helper-plugin-utils': 7.27.1

  '@babel/plugin-syntax-bigint@7.8.3(@babel/core@7.28.3)':
    dependencies:
      '@babel/core': 7.28.3
      '@babel/helper-plugin-utils': 7.27.1

  '@babel/plugin-syntax-class-properties@7.12.13(@babel/core@7.28.3)':
    dependencies:
      '@babel/core': 7.28.3
      '@babel/helper-plugin-utils': 7.27.1

  '@babel/plugin-syntax-class-static-block@7.14.5(@babel/core@7.28.3)':
    dependencies:
      '@babel/core': 7.28.3
      '@babel/helper-plugin-utils': 7.27.1

  '@babel/plugin-syntax-import-attributes@7.27.1(@babel/core@7.28.3)':
    dependencies:
      '@babel/core': 7.28.3
      '@babel/helper-plugin-utils': 7.27.1

  '@babel/plugin-syntax-import-meta@7.10.4(@babel/core@7.28.3)':
    dependencies:
      '@babel/core': 7.28.3
      '@babel/helper-plugin-utils': 7.27.1

  '@babel/plugin-syntax-json-strings@7.8.3(@babel/core@7.28.3)':
    dependencies:
      '@babel/core': 7.28.3
      '@babel/helper-plugin-utils': 7.27.1

  '@babel/plugin-syntax-jsx@7.27.1(@babel/core@7.28.3)':
    dependencies:
      '@babel/core': 7.28.3
      '@babel/helper-plugin-utils': 7.27.1

  '@babel/plugin-syntax-logical-assignment-operators@7.10.4(@babel/core@7.28.3)':
    dependencies:
      '@babel/core': 7.28.3
      '@babel/helper-plugin-utils': 7.27.1

  '@babel/plugin-syntax-nullish-coalescing-operator@7.8.3(@babel/core@7.28.3)':
    dependencies:
      '@babel/core': 7.28.3
      '@babel/helper-plugin-utils': 7.27.1

  '@babel/plugin-syntax-numeric-separator@7.10.4(@babel/core@7.28.3)':
    dependencies:
      '@babel/core': 7.28.3
      '@babel/helper-plugin-utils': 7.27.1

  '@babel/plugin-syntax-object-rest-spread@7.8.3(@babel/core@7.28.3)':
    dependencies:
      '@babel/core': 7.28.3
      '@babel/helper-plugin-utils': 7.27.1

  '@babel/plugin-syntax-optional-catch-binding@7.8.3(@babel/core@7.28.3)':
    dependencies:
      '@babel/core': 7.28.3
      '@babel/helper-plugin-utils': 7.27.1

  '@babel/plugin-syntax-optional-chaining@7.8.3(@babel/core@7.28.3)':
    dependencies:
      '@babel/core': 7.28.3
      '@babel/helper-plugin-utils': 7.27.1

  '@babel/plugin-syntax-private-property-in-object@7.14.5(@babel/core@7.28.3)':
    dependencies:
      '@babel/core': 7.28.3
      '@babel/helper-plugin-utils': 7.27.1

  '@babel/plugin-syntax-top-level-await@7.14.5(@babel/core@7.28.3)':
    dependencies:
      '@babel/core': 7.28.3
      '@babel/helper-plugin-utils': 7.27.1

  '@babel/plugin-syntax-typescript@7.27.1(@babel/core@7.28.3)':
    dependencies:
      '@babel/core': 7.28.3
      '@babel/helper-plugin-utils': 7.27.1

  '@babel/plugin-transform-react-jsx-self@7.27.1(@babel/core@7.28.3)':
    dependencies:
      '@babel/core': 7.28.3
      '@babel/helper-plugin-utils': 7.27.1

  '@babel/plugin-transform-react-jsx-source@7.27.1(@babel/core@7.28.3)':
    dependencies:
      '@babel/core': 7.28.3
      '@babel/helper-plugin-utils': 7.27.1

  '@babel/runtime@7.28.3': {}

  '@babel/template@7.27.2':
    dependencies:
      '@babel/code-frame': 7.27.1
      '@babel/parser': 7.28.3
      '@babel/types': 7.28.2

  '@babel/traverse@7.28.3':
    dependencies:
      '@babel/code-frame': 7.27.1
      '@babel/generator': 7.28.3
      '@babel/helper-globals': 7.28.0
      '@babel/parser': 7.28.3
      '@babel/template': 7.27.2
      '@babel/types': 7.28.2
      debug: 4.4.1(supports-color@9.4.0)
    transitivePeerDependencies:
      - supports-color

  '@babel/types@7.28.2':
    dependencies:
      '@babel/helper-string-parser': 7.27.1
      '@babel/helper-validator-identifier': 7.27.1

  '@bcoe/v8-coverage@0.2.3': {}

  '@cesdk/cesdk-js@1.49.1(react@18.3.1)':
    dependencies:
      '@cesdk/engine': 1.49.1(react@18.3.1)
    transitivePeerDependencies:
      - react

  '@cesdk/engine@1.49.1(react@18.3.1)':
    optionalDependencies:
      react: 18.3.1

  '@cloudflare/kv-asset-handler@0.4.0':
    dependencies:
      mime: 3.0.0

  '@cloudflare/unenv-preset@2.7.1(unenv@2.0.0-rc.19)(workerd@1.20250829.0)':
    dependencies:
      unenv: 2.0.0-rc.19
    optionalDependencies:
      workerd: 1.20250829.0

  '@cloudflare/vitest-pool-workers@0.8.69(@vitest/runner@3.2.4)(@vitest/snapshot@3.2.4)(vitest@3.2.4(@types/node@24.3.0)(jsdom@20.0.3))':
    dependencies:
      '@vitest/runner': 3.2.4
      '@vitest/snapshot': 3.2.4
      birpc: 0.2.14
      cjs-module-lexer: 1.4.3
      devalue: 5.3.2
      miniflare: 4.20250829.0
      semver: 7.7.2
      vitest: 3.2.4(@types/node@24.3.0)(jsdom@20.0.3)
      wrangler: 4.33.2
      zod: 3.25.76
    transitivePeerDependencies:
      - '@cloudflare/workers-types'
      - bufferutil
      - utf-8-validate

  '@cloudflare/workerd-darwin-64@1.20250829.0':
    optional: true

  '@cloudflare/workerd-darwin-arm64@1.20250829.0':
    optional: true

  '@cloudflare/workerd-linux-64@1.20250829.0':
    optional: true

  '@cloudflare/workerd-linux-arm64@1.20250829.0':
    optional: true

  '@cloudflare/workerd-windows-64@1.20250829.0':
    optional: true

  '@cspotcode/source-map-support@0.8.1':
    dependencies:
      '@jridgewell/trace-mapping': 0.3.9

  '@emnapi/runtime@1.5.0':
    dependencies:
      tslib: 2.8.1
    optional: true

  '@esbuild/aix-ppc64@0.19.12':
    optional: true

  '@esbuild/aix-ppc64@0.21.5':
    optional: true

  '@esbuild/aix-ppc64@0.25.4':
    optional: true

  '@esbuild/android-arm64@0.19.12':
    optional: true

  '@esbuild/android-arm64@0.21.5':
    optional: true

  '@esbuild/android-arm64@0.25.4':
    optional: true

  '@esbuild/android-arm@0.19.12':
    optional: true

  '@esbuild/android-arm@0.21.5':
    optional: true

  '@esbuild/android-arm@0.25.4':
    optional: true

  '@esbuild/android-x64@0.19.12':
    optional: true

  '@esbuild/android-x64@0.21.5':
    optional: true

  '@esbuild/android-x64@0.25.4':
    optional: true

  '@esbuild/darwin-arm64@0.19.12':
    optional: true

  '@esbuild/darwin-arm64@0.21.5':
    optional: true

  '@esbuild/darwin-arm64@0.25.4':
    optional: true

  '@esbuild/darwin-x64@0.19.12':
    optional: true

  '@esbuild/darwin-x64@0.21.5':
    optional: true

  '@esbuild/darwin-x64@0.25.4':
    optional: true

  '@esbuild/freebsd-arm64@0.19.12':
    optional: true

  '@esbuild/freebsd-arm64@0.21.5':
    optional: true

  '@esbuild/freebsd-arm64@0.25.4':
    optional: true

  '@esbuild/freebsd-x64@0.19.12':
    optional: true

  '@esbuild/freebsd-x64@0.21.5':
    optional: true

  '@esbuild/freebsd-x64@0.25.4':
    optional: true

  '@esbuild/linux-arm64@0.19.12':
    optional: true

  '@esbuild/linux-arm64@0.21.5':
    optional: true

  '@esbuild/linux-arm64@0.25.4':
    optional: true

  '@esbuild/linux-arm@0.19.12':
    optional: true

  '@esbuild/linux-arm@0.21.5':
    optional: true

  '@esbuild/linux-arm@0.25.4':
    optional: true

  '@esbuild/linux-ia32@0.19.12':
    optional: true

  '@esbuild/linux-ia32@0.21.5':
    optional: true

  '@esbuild/linux-ia32@0.25.4':
    optional: true

  '@esbuild/linux-loong64@0.19.12':
    optional: true

  '@esbuild/linux-loong64@0.21.5':
    optional: true

  '@esbuild/linux-loong64@0.25.4':
    optional: true

  '@esbuild/linux-mips64el@0.19.12':
    optional: true

  '@esbuild/linux-mips64el@0.21.5':
    optional: true

  '@esbuild/linux-mips64el@0.25.4':
    optional: true

  '@esbuild/linux-ppc64@0.19.12':
    optional: true

  '@esbuild/linux-ppc64@0.21.5':
    optional: true

  '@esbuild/linux-ppc64@0.25.4':
    optional: true

  '@esbuild/linux-riscv64@0.19.12':
    optional: true

  '@esbuild/linux-riscv64@0.21.5':
    optional: true

  '@esbuild/linux-riscv64@0.25.4':
    optional: true

  '@esbuild/linux-s390x@0.19.12':
    optional: true

  '@esbuild/linux-s390x@0.21.5':
    optional: true

  '@esbuild/linux-s390x@0.25.4':
    optional: true

  '@esbuild/linux-x64@0.19.12':
    optional: true

  '@esbuild/linux-x64@0.21.5':
    optional: true

  '@esbuild/linux-x64@0.25.4':
    optional: true

  '@esbuild/netbsd-arm64@0.25.4':
    optional: true

  '@esbuild/netbsd-x64@0.19.12':
    optional: true

  '@esbuild/netbsd-x64@0.21.5':
    optional: true

  '@esbuild/netbsd-x64@0.25.4':
    optional: true

  '@esbuild/openbsd-arm64@0.25.4':
    optional: true

  '@esbuild/openbsd-x64@0.19.12':
    optional: true

  '@esbuild/openbsd-x64@0.21.5':
    optional: true

  '@esbuild/openbsd-x64@0.25.4':
    optional: true

  '@esbuild/sunos-x64@0.19.12':
    optional: true

  '@esbuild/sunos-x64@0.21.5':
    optional: true

  '@esbuild/sunos-x64@0.25.4':
    optional: true

  '@esbuild/win32-arm64@0.19.12':
    optional: true

  '@esbuild/win32-arm64@0.21.5':
    optional: true

  '@esbuild/win32-arm64@0.25.4':
    optional: true

  '@esbuild/win32-ia32@0.19.12':
    optional: true

  '@esbuild/win32-ia32@0.21.5':
    optional: true

  '@esbuild/win32-ia32@0.25.4':
    optional: true

  '@esbuild/win32-x64@0.19.12':
    optional: true

  '@esbuild/win32-x64@0.21.5':
    optional: true

  '@esbuild/win32-x64@0.25.4':
    optional: true

  '@eslint-community/eslint-utils@4.7.0(eslint@8.57.1)':
    dependencies:
      eslint: 8.57.1
      eslint-visitor-keys: 3.4.3

  '@eslint-community/regexpp@4.12.1': {}

  '@eslint/eslintrc@2.1.4':
    dependencies:
      ajv: 6.12.6
      debug: 4.4.1(supports-color@9.4.0)
      espree: 9.6.1
      globals: 13.24.0
      ignore: 5.3.2
      import-fresh: 3.3.1
      js-yaml: 4.1.0
      minimatch: 3.1.2
      strip-json-comments: 3.1.1
    transitivePeerDependencies:
      - supports-color

  '@eslint/js@8.57.1': {}

  '@fal-ai/client@1.6.2':
    dependencies:
      '@msgpack/msgpack': 3.1.2
      eventsource-parser: 1.1.2
      robot3: 0.4.1

  '@gwhitney/detect-indent@7.0.1': {}

  '@hapi/hoek@9.3.0': {}

  '@hapi/topo@5.1.0':
    dependencies:
      '@hapi/hoek': 9.3.0

  '@humanwhocodes/config-array@0.13.0':
    dependencies:
      '@humanwhocodes/object-schema': 2.0.3
      debug: 4.4.1(supports-color@9.4.0)
      minimatch: 3.1.2
    transitivePeerDependencies:
      - supports-color

  '@humanwhocodes/module-importer@1.0.1': {}

  '@humanwhocodes/object-schema@2.0.3': {}

  '@img/sharp-darwin-arm64@0.33.5':
    optionalDependencies:
      '@img/sharp-libvips-darwin-arm64': 1.0.4
    optional: true

  '@img/sharp-darwin-x64@0.33.5':
    optionalDependencies:
      '@img/sharp-libvips-darwin-x64': 1.0.4
    optional: true

  '@img/sharp-libvips-darwin-arm64@1.0.4':
    optional: true

  '@img/sharp-libvips-darwin-x64@1.0.4':
    optional: true

  '@img/sharp-libvips-linux-arm64@1.0.4':
    optional: true

  '@img/sharp-libvips-linux-arm@1.0.5':
    optional: true

  '@img/sharp-libvips-linux-s390x@1.0.4':
    optional: true

  '@img/sharp-libvips-linux-x64@1.0.4':
    optional: true

  '@img/sharp-libvips-linuxmusl-arm64@1.0.4':
    optional: true

  '@img/sharp-libvips-linuxmusl-x64@1.0.4':
    optional: true

  '@img/sharp-linux-arm64@0.33.5':
    optionalDependencies:
      '@img/sharp-libvips-linux-arm64': 1.0.4
    optional: true

  '@img/sharp-linux-arm@0.33.5':
    optionalDependencies:
      '@img/sharp-libvips-linux-arm': 1.0.5
    optional: true

  '@img/sharp-linux-s390x@0.33.5':
    optionalDependencies:
      '@img/sharp-libvips-linux-s390x': 1.0.4
    optional: true

  '@img/sharp-linux-x64@0.33.5':
    optionalDependencies:
      '@img/sharp-libvips-linux-x64': 1.0.4
    optional: true

  '@img/sharp-linuxmusl-arm64@0.33.5':
    optionalDependencies:
      '@img/sharp-libvips-linuxmusl-arm64': 1.0.4
    optional: true

  '@img/sharp-linuxmusl-x64@0.33.5':
    optionalDependencies:
      '@img/sharp-libvips-linuxmusl-x64': 1.0.4
    optional: true

  '@img/sharp-wasm32@0.33.5':
    dependencies:
      '@emnapi/runtime': 1.5.0
    optional: true

  '@img/sharp-win32-ia32@0.33.5':
    optional: true

  '@img/sharp-win32-x64@0.33.5':
    optional: true

  '@imgly/background-removal@1.7.0(onnxruntime-web@1.21.0)':
    dependencies:
      lodash-es: 4.17.21
      ndarray: 1.0.19
      onnxruntime-web: 1.21.0
      zod: 3.25.76

  '@imgly/plugin-ai-apps-web@file:packages/plugin-ai-apps-web(@cesdk/cesdk-js@1.49.1(react@18.3.1))':
    dependencies:
      '@cesdk/cesdk-js': 1.49.1(react@18.3.1)

  '@imgly/plugin-ai-audio-generation-web@file:packages/plugin-ai-audio-generation-web(@cesdk/cesdk-js@1.49.1(react@18.3.1))':
    dependencies:
      '@cesdk/cesdk-js': 1.49.1(react@18.3.1)

  '@imgly/plugin-ai-generation-web@file:packages/plugin-ai-generation-web(@cesdk/cesdk-js@1.49.1(react@18.3.1))':
    dependencies:
      '@cesdk/cesdk-js': 1.49.1(react@18.3.1)

  '@imgly/plugin-ai-image-generation-web@file:packages/plugin-ai-image-generation-web(@cesdk/cesdk-js@1.49.1(react@18.3.1))':
    dependencies:
      '@cesdk/cesdk-js': 1.49.1(react@18.3.1)
      '@fal-ai/client': 1.6.2

  '@imgly/plugin-ai-sticker-generation-web@file:packages/plugin-ai-sticker-generation-web(@cesdk/cesdk-js@1.49.1(react@18.3.1))':
    dependencies:
      '@cesdk/cesdk-js': 1.49.1(react@18.3.1)
      '@fal-ai/client': 1.6.2

  '@imgly/plugin-ai-text-generation-web@file:packages/plugin-ai-text-generation-web(@cesdk/cesdk-js@1.49.1(react@18.3.1))(ws@8.18.3)(zod@3.25.76)':
    dependencies:
      '@anthropic-ai/sdk': 0.39.0
      '@cesdk/cesdk-js': 1.49.1(react@18.3.1)
      openai: 4.104.0(ws@8.18.3)(zod@3.25.76)
    transitivePeerDependencies:
      - encoding
      - ws
      - zod

  '@imgly/plugin-ai-video-generation-web@file:packages/plugin-ai-video-generation-web(@cesdk/cesdk-js@1.49.1(react@18.3.1))':
    dependencies:
      '@cesdk/cesdk-js': 1.49.1(react@18.3.1)

  '@imgly/plugin-background-removal-web@file:packages/plugin-background-removal-web(@cesdk/cesdk-js@1.49.1(react@18.3.1))(onnxruntime-web@1.21.0)':
    dependencies:
      '@cesdk/cesdk-js': 1.49.1(react@18.3.1)
      '@imgly/background-removal': 1.7.0(onnxruntime-web@1.21.0)
      onnxruntime-web: 1.21.0

  '@imgly/plugin-cutout-library-web@file:packages/plugin-cutout-library-web(@cesdk/cesdk-js@1.49.1(react@18.3.1))':
    dependencies:
      '@cesdk/cesdk-js': 1.49.1(react@18.3.1)
      lodash: 4.17.21

  '@imgly/plugin-qr-code-web@file:packages/plugin-qr-code-web(@cesdk/cesdk-js@1.49.1(react@18.3.1))':
    dependencies:
      '@cesdk/cesdk-js': 1.49.1(react@18.3.1)

  '@imgly/plugin-remote-asset-source-web@file:packages/plugin-remote-asset-source-web(@cesdk/cesdk-js@1.49.1(react@18.3.1))':
    dependencies:
      '@cesdk/cesdk-js': 1.49.1(react@18.3.1)
      lodash: 4.17.21
      zod: 3.25.76

  '@imgly/plugin-soundstripe-web@file:packages/plugin-soundstripe-web(@cesdk/cesdk-js@1.49.1(react@18.3.1))':
    dependencies:
      '@cesdk/cesdk-js': 1.49.1(react@18.3.1)

  '@imgly/plugin-utils@file:packages/plugin-utils(@cesdk/cesdk-js@1.49.1(react@18.3.1))':
    dependencies:
      '@cesdk/cesdk-js': 1.49.1(react@18.3.1)
      lodash-es: 4.17.21

  '@imgly/plugin-vectorizer-web@file:packages/plugin-vectorizer-web(@cesdk/cesdk-js@1.49.1(react@18.3.1))':
    dependencies:
      '@cesdk/cesdk-js': 1.49.1(react@18.3.1)
      '@imgly/vectorizer': 1.0.0

  '@imgly/vectorizer@1.0.0':
    dependencies:
      lodash-es: 4.17.21
      tslog: 4.9.3
      zod: 3.25.76

  '@isaacs/balanced-match@4.0.1': {}

  '@isaacs/brace-expansion@5.0.0':
    dependencies:
      '@isaacs/balanced-match': 4.0.1

  '@isaacs/cliui@8.0.2':
    dependencies:
      string-width: 5.1.2
      string-width-cjs: string-width@4.2.3
      strip-ansi: 7.1.0
      strip-ansi-cjs: strip-ansi@6.0.1
      wrap-ansi: 8.1.0
      wrap-ansi-cjs: wrap-ansi@7.0.0

  '@istanbuljs/load-nyc-config@1.1.0':
    dependencies:
      camelcase: 5.3.1
      find-up: 4.1.0
      get-package-type: 0.1.0
      js-yaml: 3.14.1
      resolve-from: 5.0.0

  '@istanbuljs/schema@0.1.3': {}

  '@jest/console@29.7.0':
    dependencies:
      '@jest/types': 29.6.3
      '@types/node': 24.3.0
      chalk: 4.1.2
      jest-message-util: 29.7.0
      jest-util: 29.7.0
      slash: 3.0.0

  '@jest/core@29.7.0(ts-node@10.9.2(@types/node@24.3.0)(typescript@5.9.2))':
    dependencies:
      '@jest/console': 29.7.0
      '@jest/reporters': 29.7.0
      '@jest/test-result': 29.7.0
      '@jest/transform': 29.7.0
      '@jest/types': 29.6.3
      '@types/node': 24.3.0
      ansi-escapes: 4.3.2
      chalk: 4.1.2
      ci-info: 3.9.0
      exit: 0.1.2
      graceful-fs: 4.2.11
      jest-changed-files: 29.7.0
      jest-config: 29.7.0(@types/node@24.3.0)(ts-node@10.9.2(@types/node@24.3.0)(typescript@5.9.2))
      jest-haste-map: 29.7.0
      jest-message-util: 29.7.0
      jest-regex-util: 29.6.3
      jest-resolve: 29.7.0
      jest-resolve-dependencies: 29.7.0
      jest-runner: 29.7.0
      jest-runtime: 29.7.0
      jest-snapshot: 29.7.0
      jest-util: 29.7.0
      jest-validate: 29.7.0
      jest-watcher: 29.7.0
      micromatch: 4.0.8
      pretty-format: 29.7.0
      slash: 3.0.0
      strip-ansi: 6.0.1
    transitivePeerDependencies:
      - babel-plugin-macros
      - supports-color
      - ts-node

  '@jest/diff-sequences@30.0.1': {}

  '@jest/environment@29.7.0':
    dependencies:
      '@jest/fake-timers': 29.7.0
      '@jest/types': 29.6.3
      '@types/node': 24.3.0
      jest-mock: 29.7.0

  '@jest/expect-utils@29.7.0':
    dependencies:
      jest-get-type: 29.6.3

  '@jest/expect-utils@30.1.2':
    dependencies:
      '@jest/get-type': 30.1.0

  '@jest/expect@29.7.0':
    dependencies:
      expect: 29.7.0
      jest-snapshot: 29.7.0
    transitivePeerDependencies:
      - supports-color

  '@jest/fake-timers@29.7.0':
    dependencies:
      '@jest/types': 29.6.3
      '@sinonjs/fake-timers': 10.3.0
      '@types/node': 24.3.0
      jest-message-util: 29.7.0
      jest-mock: 29.7.0
      jest-util: 29.7.0

  '@jest/get-type@30.1.0': {}

  '@jest/globals@29.7.0':
    dependencies:
      '@jest/environment': 29.7.0
      '@jest/expect': 29.7.0
      '@jest/types': 29.6.3
      jest-mock: 29.7.0
    transitivePeerDependencies:
      - supports-color

  '@jest/pattern@30.0.1':
    dependencies:
      '@types/node': 24.3.0
      jest-regex-util: 30.0.1

  '@jest/reporters@29.7.0':
    dependencies:
      '@bcoe/v8-coverage': 0.2.3
      '@jest/console': 29.7.0
      '@jest/test-result': 29.7.0
      '@jest/transform': 29.7.0
      '@jest/types': 29.6.3
      '@jridgewell/trace-mapping': 0.3.30
      '@types/node': 24.3.0
      chalk: 4.1.2
      collect-v8-coverage: 1.0.2
      exit: 0.1.2
      glob: 7.2.3
      graceful-fs: 4.2.11
      istanbul-lib-coverage: 3.2.2
      istanbul-lib-instrument: 6.0.3
      istanbul-lib-report: 3.0.1
      istanbul-lib-source-maps: 4.0.1
      istanbul-reports: 3.2.0
      jest-message-util: 29.7.0
      jest-util: 29.7.0
      jest-worker: 29.7.0
      slash: 3.0.0
      string-length: 4.0.2
      strip-ansi: 6.0.1
      v8-to-istanbul: 9.3.0
    transitivePeerDependencies:
      - supports-color

  '@jest/schemas@29.6.3':
    dependencies:
      '@sinclair/typebox': 0.27.8

  '@jest/schemas@30.0.5':
    dependencies:
      '@sinclair/typebox': 0.34.41

  '@jest/source-map@29.6.3':
    dependencies:
      '@jridgewell/trace-mapping': 0.3.30
      callsites: 3.1.0
      graceful-fs: 4.2.11

  '@jest/test-result@29.7.0':
    dependencies:
      '@jest/console': 29.7.0
      '@jest/types': 29.6.3
      '@types/istanbul-lib-coverage': 2.0.6
      collect-v8-coverage: 1.0.2

  '@jest/test-sequencer@29.7.0':
    dependencies:
      '@jest/test-result': 29.7.0
      graceful-fs: 4.2.11
      jest-haste-map: 29.7.0
      slash: 3.0.0

  '@jest/transform@29.7.0':
    dependencies:
      '@babel/core': 7.28.3
      '@jest/types': 29.6.3
      '@jridgewell/trace-mapping': 0.3.30
      babel-plugin-istanbul: 6.1.1
      chalk: 4.1.2
      convert-source-map: 2.0.0
      fast-json-stable-stringify: 2.1.0
      graceful-fs: 4.2.11
      jest-haste-map: 29.7.0
      jest-regex-util: 29.6.3
      jest-util: 29.7.0
      micromatch: 4.0.8
      pirates: 4.0.7
      slash: 3.0.0
      write-file-atomic: 4.0.2
    transitivePeerDependencies:
      - supports-color

  '@jest/types@29.6.3':
    dependencies:
      '@jest/schemas': 29.6.3
      '@types/istanbul-lib-coverage': 2.0.6
      '@types/istanbul-reports': 3.0.4
      '@types/node': 24.3.0
      '@types/yargs': 17.0.33
      chalk: 4.1.2

  '@jest/types@30.0.5':
    dependencies:
      '@jest/pattern': 30.0.1
      '@jest/schemas': 30.0.5
      '@types/istanbul-lib-coverage': 2.0.6
      '@types/istanbul-reports': 3.0.4
      '@types/node': 24.3.0
      '@types/yargs': 17.0.33
      chalk: 4.1.2

  '@jridgewell/gen-mapping@0.3.13':
    dependencies:
      '@jridgewell/sourcemap-codec': 1.5.5
      '@jridgewell/trace-mapping': 0.3.30

  '@jridgewell/resolve-uri@3.1.2': {}

  '@jridgewell/sourcemap-codec@1.5.5': {}

  '@jridgewell/trace-mapping@0.3.30':
    dependencies:
      '@jridgewell/resolve-uri': 3.1.2
      '@jridgewell/sourcemap-codec': 1.5.5

  '@jridgewell/trace-mapping@0.3.9':
    dependencies:
      '@jridgewell/resolve-uri': 3.1.2
      '@jridgewell/sourcemap-codec': 1.5.5

  '@msgpack/msgpack@3.1.2': {}

  '@nodelib/fs.scandir@2.1.5':
    dependencies:
      '@nodelib/fs.stat': 2.0.5
      run-parallel: 1.2.0

  '@nodelib/fs.stat@2.0.5': {}

  '@nodelib/fs.walk@1.2.8':
    dependencies:
      '@nodelib/fs.scandir': 2.1.5
      fastq: 1.19.1

  '@pnpm/cli-meta@5.0.1':
    dependencies:
      '@pnpm/types': 9.1.0
      load-json-file: 6.2.0

  '@pnpm/cli-utils@2.0.9(@pnpm/logger@5.2.0)':
    dependencies:
      '@pnpm/cli-meta': 5.0.1
      '@pnpm/config': 18.4.0(@pnpm/logger@5.2.0)
      '@pnpm/default-reporter': 12.2.3(@pnpm/logger@5.2.0)
      '@pnpm/error': 5.0.1
      '@pnpm/logger': 5.2.0
      '@pnpm/manifest-utils': 5.0.1(@pnpm/logger@5.2.0)
      '@pnpm/package-is-installable': 8.0.2(@pnpm/logger@5.2.0)
      '@pnpm/read-project-manifest': 5.0.1
      '@pnpm/types': 9.1.0
      chalk: 4.1.2
      load-json-file: 6.2.0

  '@pnpm/config.env-replace@1.1.0': {}

  '@pnpm/config@18.4.0(@pnpm/logger@5.2.0)':
    dependencies:
      '@pnpm/config.env-replace': 1.1.0
      '@pnpm/constants': 7.1.0
      '@pnpm/error': 5.0.1
      '@pnpm/git-utils': 1.0.0
      '@pnpm/matcher': 5.0.0
      '@pnpm/npm-conf': 2.2.0
      '@pnpm/pnpmfile': 5.0.7(@pnpm/logger@5.2.0)
      '@pnpm/read-project-manifest': 5.0.1
      '@pnpm/types': 9.1.0
      better-path-resolve: 1.0.0
      camelcase: 6.3.0
      camelcase-keys: 6.2.2
      can-write-to-dir: 1.1.1
      is-subdir: 1.2.0
      is-windows: 1.0.2
      normalize-registry-url: 2.0.0
      path-absolute: 1.0.1
      path-name: 1.0.0
      ramda: '@pnpm/ramda@0.28.1'
      read-ini-file: 4.0.0
      realpath-missing: 1.1.0
      which: 3.0.1
    transitivePeerDependencies:
      - '@pnpm/logger'

  '@pnpm/constants@7.1.0': {}

  '@pnpm/constants@7.1.1': {}

  '@pnpm/core-loggers@9.0.1(@pnpm/logger@5.2.0)':
    dependencies:
      '@pnpm/logger': 5.2.0
      '@pnpm/types': 9.1.0

  '@pnpm/dedupe.issues-renderer@1.0.0':
    dependencies:
      '@pnpm/dedupe.types': 1.0.0
      archy: 1.0.0
      chalk: 4.1.2

  '@pnpm/dedupe.types@1.0.0': {}

  '@pnpm/default-reporter@12.2.3(@pnpm/logger@5.2.0)':
    dependencies:
      '@pnpm/config': 18.4.0(@pnpm/logger@5.2.0)
      '@pnpm/core-loggers': 9.0.1(@pnpm/logger@5.2.0)
      '@pnpm/dedupe.issues-renderer': 1.0.0
      '@pnpm/dedupe.types': 1.0.0
      '@pnpm/error': 5.0.1
      '@pnpm/logger': 5.2.0
      '@pnpm/render-peer-issues': 4.0.1
      '@pnpm/types': 9.1.0
      ansi-diff: 1.2.0
      boxen: 5.1.2
      chalk: 4.1.2
      normalize-path: 3.0.0
      pretty-bytes: 5.6.0
      pretty-ms: 7.0.1
      ramda: '@pnpm/ramda@0.28.1'
      right-pad: 1.1.1
      rxjs: 7.8.2
      semver: 7.7.2
      stacktracey: 2.1.8
      string-length: 4.0.2
      strip-ansi: 6.0.1

  '@pnpm/error@5.0.1':
    dependencies:
      '@pnpm/constants': 7.1.0

  '@pnpm/error@5.0.3':
    dependencies:
      '@pnpm/constants': 7.1.1

  '@pnpm/fetcher-base@14.0.1':
    dependencies:
      '@pnpm/resolver-base': 10.0.1
      '@pnpm/types': 9.1.0
      '@types/ssri': 7.1.5

  '@pnpm/find-workspace-dir@6.0.3':
    dependencies:
      '@pnpm/error': 5.0.3
      find-up: 5.0.0

  '@pnpm/find-workspace-packages@6.0.9(@pnpm/logger@5.2.0)':
    dependencies:
      '@pnpm/cli-utils': 2.0.9(@pnpm/logger@5.2.0)
      '@pnpm/constants': 7.1.0
      '@pnpm/fs.find-packages': 2.0.1
      '@pnpm/types': 9.1.0
      '@pnpm/util.lex-comparator': 1.0.0
      read-yaml-file: 2.1.0
    transitivePeerDependencies:
      - '@pnpm/logger'

  '@pnpm/fs.find-packages@2.0.1':
    dependencies:
      '@pnpm/read-project-manifest': 5.0.1
      '@pnpm/types': 9.1.0
      '@pnpm/util.lex-comparator': 1.0.0
      fast-glob: 3.3.3
      p-filter: 2.1.0

  '@pnpm/fs.hard-link-dir@2.0.1(@pnpm/logger@5.2.0)':
    dependencies:
      '@pnpm/logger': 5.2.0

  '@pnpm/git-utils@1.0.0':
    dependencies:
      execa: safe-execa@0.1.2

  '@pnpm/graceful-fs@3.0.0':
    dependencies:
      graceful-fs: 4.2.11

  '@pnpm/graceful-fs@3.2.0':
    dependencies:
      graceful-fs: 4.2.11

  '@pnpm/hooks.types@1.0.1':
    dependencies:
      '@pnpm/lockfile-types': 5.1.0
      '@pnpm/types': 9.1.0

  '@pnpm/lockfile-types@5.1.0':
    dependencies:
      '@pnpm/types': 9.1.0

  '@pnpm/logger@5.2.0':
    dependencies:
      bole: 5.0.20
      ndjson: 2.0.0

  '@pnpm/manifest-utils@5.0.1(@pnpm/logger@5.2.0)':
    dependencies:
      '@pnpm/core-loggers': 9.0.1(@pnpm/logger@5.2.0)
      '@pnpm/error': 5.0.1
      '@pnpm/types': 9.1.0
    transitivePeerDependencies:
      - '@pnpm/logger'

  '@pnpm/matcher@5.0.0':
    dependencies:
      escape-string-regexp: 4.0.0

  '@pnpm/network.ca-file@1.0.2':
    dependencies:
      graceful-fs: 4.2.10

  '@pnpm/npm-conf@2.2.0':
    dependencies:
      '@pnpm/config.env-replace': 1.1.0
      '@pnpm/network.ca-file': 1.0.2
      config-chain: 1.1.13

  '@pnpm/package-is-installable@8.0.2(@pnpm/logger@5.2.0)':
    dependencies:
      '@pnpm/core-loggers': 9.0.1(@pnpm/logger@5.2.0)
      '@pnpm/error': 5.0.1
      '@pnpm/logger': 5.2.0
      '@pnpm/types': 9.1.0
      detect-libc: 2.0.4
      execa: safe-execa@0.1.2
      mem: 8.1.1
      semver: 7.7.2

  '@pnpm/pnpmfile@5.0.7(@pnpm/logger@5.2.0)':
    dependencies:
      '@pnpm/core-loggers': 9.0.1(@pnpm/logger@5.2.0)
      '@pnpm/error': 5.0.1
      '@pnpm/hooks.types': 1.0.1
      '@pnpm/lockfile-types': 5.1.0
      '@pnpm/logger': 5.2.0
      '@pnpm/store-controller-types': 15.0.1
      '@pnpm/types': 9.1.0
      chalk: 4.1.2
      path-absolute: 1.0.1

  '@pnpm/ramda@0.28.1': {}

  '@pnpm/read-project-manifest@5.0.1':
    dependencies:
      '@gwhitney/detect-indent': 7.0.1
      '@pnpm/error': 5.0.1
      '@pnpm/graceful-fs': 3.0.0
      '@pnpm/text.comments-parser': 2.0.0
      '@pnpm/types': 9.1.0
      '@pnpm/write-project-manifest': 5.0.1
      fast-deep-equal: 3.1.3
      is-windows: 1.0.2
      json5: 2.2.3
      parse-json: 5.2.0
      read-yaml-file: 2.1.0
      sort-keys: 4.2.0
      strip-bom: 4.0.0

  '@pnpm/read-project-manifest@5.0.11':
    dependencies:
      '@gwhitney/detect-indent': 7.0.1
      '@pnpm/error': 5.0.3
      '@pnpm/graceful-fs': 3.2.0
      '@pnpm/text.comments-parser': 2.0.0
      '@pnpm/types': 9.4.2
      '@pnpm/write-project-manifest': 5.0.6
      fast-deep-equal: 3.1.3
      is-windows: 1.0.2
      json5: 2.2.3
      lodash.clonedeep: 4.5.0
      parse-json: 5.2.0
      read-yaml-file: 2.1.0
      sort-keys: 4.2.0
      strip-bom: 4.0.0

  '@pnpm/render-peer-issues@4.0.1':
    dependencies:
      '@pnpm/types': 9.1.0
      archy: 1.0.0
      chalk: 4.1.2
      cli-columns: 4.0.0

  '@pnpm/resolver-base@10.0.1':
    dependencies:
      '@pnpm/types': 9.1.0

  '@pnpm/store-controller-types@15.0.1':
    dependencies:
      '@pnpm/fetcher-base': 14.0.1
      '@pnpm/resolver-base': 10.0.1
      '@pnpm/types': 9.1.0

  '@pnpm/text.comments-parser@2.0.0':
    dependencies:
      strip-comments-strings: 1.2.0

  '@pnpm/types@9.1.0': {}

  '@pnpm/types@9.4.2': {}

  '@pnpm/util.lex-comparator@1.0.0': {}

  '@pnpm/write-project-manifest@5.0.1':
    dependencies:
      '@pnpm/text.comments-parser': 2.0.0
      '@pnpm/types': 9.1.0
      json5: 2.2.3
      write-file-atomic: 5.0.1
      write-yaml-file: 5.0.0

  '@pnpm/write-project-manifest@5.0.6':
    dependencies:
      '@pnpm/text.comments-parser': 2.0.0
      '@pnpm/types': 9.4.2
      json5: 2.2.3
      write-file-atomic: 5.0.1
      write-yaml-file: 5.0.0

  '@poppinss/colors@4.1.5':
    dependencies:
      kleur: 4.1.5

  '@poppinss/dumper@0.6.4':
    dependencies:
      '@poppinss/colors': 4.1.5
      '@sindresorhus/is': 7.0.2
      supports-color: 10.2.0

  '@poppinss/exception@1.2.2': {}

  '@protobufjs/aspromise@1.1.2': {}

  '@protobufjs/base64@1.1.2': {}

  '@protobufjs/codegen@2.0.4': {}

  '@protobufjs/eventemitter@1.1.0': {}

  '@protobufjs/fetch@1.1.0':
    dependencies:
      '@protobufjs/aspromise': 1.1.2
      '@protobufjs/inquire': 1.1.0

  '@protobufjs/float@1.0.2': {}

  '@protobufjs/inquire@1.1.0': {}

  '@protobufjs/path@1.1.2': {}

  '@protobufjs/pool@1.1.0': {}

  '@protobufjs/utf8@1.1.0': {}

  '@rolldown/pluginutils@1.0.0-beta.27': {}

  '@rollup/rollup-android-arm-eabi@4.50.0':
    optional: true

  '@rollup/rollup-android-arm64@4.50.0':
    optional: true

  '@rollup/rollup-darwin-arm64@4.50.0':
    optional: true

  '@rollup/rollup-darwin-x64@4.50.0':
    optional: true

  '@rollup/rollup-freebsd-arm64@4.50.0':
    optional: true

  '@rollup/rollup-freebsd-x64@4.50.0':
    optional: true

  '@rollup/rollup-linux-arm-gnueabihf@4.50.0':
    optional: true

  '@rollup/rollup-linux-arm-musleabihf@4.50.0':
    optional: true

  '@rollup/rollup-linux-arm64-gnu@4.50.0':
    optional: true

  '@rollup/rollup-linux-arm64-musl@4.50.0':
    optional: true

  '@rollup/rollup-linux-loongarch64-gnu@4.50.0':
    optional: true

  '@rollup/rollup-linux-ppc64-gnu@4.50.0':
    optional: true

  '@rollup/rollup-linux-riscv64-gnu@4.50.0':
    optional: true

  '@rollup/rollup-linux-riscv64-musl@4.50.0':
    optional: true

  '@rollup/rollup-linux-s390x-gnu@4.50.0':
    optional: true

  '@rollup/rollup-linux-x64-gnu@4.50.0':
    optional: true

  '@rollup/rollup-linux-x64-musl@4.50.0':
    optional: true

  '@rollup/rollup-openharmony-arm64@4.50.0':
    optional: true

  '@rollup/rollup-win32-arm64-msvc@4.50.0':
    optional: true

  '@rollup/rollup-win32-ia32-msvc@4.50.0':
    optional: true

  '@rollup/rollup-win32-x64-msvc@4.50.0':
    optional: true

  '@rtsao/scc@1.1.0': {}

  '@sideway/address@4.1.5':
    dependencies:
      '@hapi/hoek': 9.3.0

  '@sideway/formula@3.0.1': {}

  '@sideway/pinpoint@2.0.0': {}

  '@sinclair/typebox@0.27.8': {}

<<<<<<< HEAD
  '@sindresorhus/is@7.0.2': {}
=======
  '@sinclair/typebox@0.34.41': {}
>>>>>>> fc360571

  '@sinonjs/commons@3.0.1':
    dependencies:
      type-detect: 4.0.8

  '@sinonjs/fake-timers@10.3.0':
    dependencies:
      '@sinonjs/commons': 3.0.1

  '@speed-highlight/core@1.2.7': {}

  '@tootallnate/once@2.0.0': {}

  '@tsconfig/node10@1.0.11': {}

  '@tsconfig/node12@1.0.11': {}

  '@tsconfig/node14@1.0.3': {}

  '@tsconfig/node16@1.0.4': {}

  '@types/babel__core@7.20.5':
    dependencies:
      '@babel/parser': 7.28.3
      '@babel/types': 7.28.2
      '@types/babel__generator': 7.27.0
      '@types/babel__template': 7.4.4
      '@types/babel__traverse': 7.28.0

  '@types/babel__generator@7.27.0':
    dependencies:
      '@babel/types': 7.28.2

  '@types/babel__template@7.4.4':
    dependencies:
      '@babel/parser': 7.28.3
      '@babel/types': 7.28.2

  '@types/babel__traverse@7.28.0':
    dependencies:
      '@babel/types': 7.28.2

  '@types/chai@5.2.2':
    dependencies:
      '@types/deep-eql': 4.0.2

  '@types/deep-eql@4.0.2': {}

  '@types/estree@1.0.8': {}

  '@types/graceful-fs@4.1.9':
    dependencies:
      '@types/node': 24.3.0

  '@types/istanbul-lib-coverage@2.0.6': {}

  '@types/istanbul-lib-report@3.0.3':
    dependencies:
      '@types/istanbul-lib-coverage': 2.0.6

  '@types/istanbul-reports@3.0.4':
    dependencies:
      '@types/istanbul-lib-report': 3.0.3

  '@types/jest@30.0.0':
    dependencies:
      expect: 30.1.2
      pretty-format: 30.0.5

  '@types/jsdom@20.0.1':
    dependencies:
      '@types/node': 24.3.0
      '@types/tough-cookie': 4.0.5
      parse5: 7.3.0

  '@types/json-schema@7.0.15': {}

  '@types/json5@0.0.29': {}

  '@types/lodash-es@4.17.12':
    dependencies:
      '@types/lodash': 4.17.20

  '@types/lodash@4.17.20': {}

  '@types/ndarray@1.0.14': {}

  '@types/node-fetch@2.6.13':
    dependencies:
      '@types/node': 18.19.123
      form-data: 4.0.4

  '@types/node@18.19.123':
    dependencies:
      undici-types: 5.26.5

  '@types/node@24.3.0':
    dependencies:
      undici-types: 7.10.0

  '@types/prop-types@15.7.15': {}

  '@types/react-dom@18.3.7(@types/react@18.3.24)':
    dependencies:
      '@types/react': 18.3.24

  '@types/react@18.3.24':
    dependencies:
      '@types/prop-types': 15.7.15
      csstype: 3.1.3

  '@types/semver@7.7.0': {}

  '@types/ssri@7.1.5':
    dependencies:
      '@types/node': 24.3.0

  '@types/stack-utils@2.0.3': {}

  '@types/tough-cookie@4.0.5': {}

  '@types/yargs-parser@21.0.3': {}

  '@types/yargs@17.0.33':
    dependencies:
      '@types/yargs-parser': 21.0.3

  '@typescript-eslint/eslint-plugin@6.21.0(@typescript-eslint/parser@6.21.0(eslint@8.57.1)(typescript@5.9.2))(eslint@8.57.1)(typescript@5.9.2)':
    dependencies:
      '@eslint-community/regexpp': 4.12.1
      '@typescript-eslint/parser': 6.21.0(eslint@8.57.1)(typescript@5.9.2)
      '@typescript-eslint/scope-manager': 6.21.0
      '@typescript-eslint/type-utils': 6.21.0(eslint@8.57.1)(typescript@5.9.2)
      '@typescript-eslint/utils': 6.21.0(eslint@8.57.1)(typescript@5.9.2)
      '@typescript-eslint/visitor-keys': 6.21.0
      debug: 4.4.1(supports-color@9.4.0)
      eslint: 8.57.1
      graphemer: 1.4.0
      ignore: 5.3.2
      natural-compare: 1.4.0
      semver: 7.7.2
      ts-api-utils: 1.4.3(typescript@5.9.2)
    optionalDependencies:
      typescript: 5.9.2
    transitivePeerDependencies:
      - supports-color

  '@typescript-eslint/parser@6.21.0(eslint@8.57.1)(typescript@5.9.2)':
    dependencies:
      '@typescript-eslint/scope-manager': 6.21.0
      '@typescript-eslint/types': 6.21.0
      '@typescript-eslint/typescript-estree': 6.21.0(typescript@5.9.2)
      '@typescript-eslint/visitor-keys': 6.21.0
      debug: 4.4.1(supports-color@9.4.0)
      eslint: 8.57.1
    optionalDependencies:
      typescript: 5.9.2
    transitivePeerDependencies:
      - supports-color

  '@typescript-eslint/scope-manager@6.21.0':
    dependencies:
      '@typescript-eslint/types': 6.21.0
      '@typescript-eslint/visitor-keys': 6.21.0

  '@typescript-eslint/type-utils@6.21.0(eslint@8.57.1)(typescript@5.9.2)':
    dependencies:
      '@typescript-eslint/typescript-estree': 6.21.0(typescript@5.9.2)
      '@typescript-eslint/utils': 6.21.0(eslint@8.57.1)(typescript@5.9.2)
      debug: 4.4.1(supports-color@9.4.0)
      eslint: 8.57.1
      ts-api-utils: 1.4.3(typescript@5.9.2)
    optionalDependencies:
      typescript: 5.9.2
    transitivePeerDependencies:
      - supports-color

  '@typescript-eslint/types@6.21.0': {}

  '@typescript-eslint/typescript-estree@6.21.0(typescript@5.9.2)':
    dependencies:
      '@typescript-eslint/types': 6.21.0
      '@typescript-eslint/visitor-keys': 6.21.0
      debug: 4.4.1(supports-color@9.4.0)
      globby: 11.1.0
      is-glob: 4.0.3
      minimatch: 9.0.3
      semver: 7.7.2
      ts-api-utils: 1.4.3(typescript@5.9.2)
    optionalDependencies:
      typescript: 5.9.2
    transitivePeerDependencies:
      - supports-color

  '@typescript-eslint/utils@6.21.0(eslint@8.57.1)(typescript@5.9.2)':
    dependencies:
      '@eslint-community/eslint-utils': 4.7.0(eslint@8.57.1)
      '@types/json-schema': 7.0.15
      '@types/semver': 7.7.0
      '@typescript-eslint/scope-manager': 6.21.0
      '@typescript-eslint/types': 6.21.0
      '@typescript-eslint/typescript-estree': 6.21.0(typescript@5.9.2)
      eslint: 8.57.1
      semver: 7.7.2
    transitivePeerDependencies:
      - supports-color
      - typescript

  '@typescript-eslint/visitor-keys@6.21.0':
    dependencies:
      '@typescript-eslint/types': 6.21.0
      eslint-visitor-keys: 3.4.3

  '@ungap/structured-clone@1.3.0': {}

  '@vitejs/plugin-react@4.7.0(vite@5.4.19(@types/node@24.3.0))':
    dependencies:
      '@babel/core': 7.28.3
      '@babel/plugin-transform-react-jsx-self': 7.27.1(@babel/core@7.28.3)
      '@babel/plugin-transform-react-jsx-source': 7.27.1(@babel/core@7.28.3)
      '@rolldown/pluginutils': 1.0.0-beta.27
      '@types/babel__core': 7.20.5
      react-refresh: 0.17.0
      vite: 5.4.19(@types/node@24.3.0)
    transitivePeerDependencies:
      - supports-color

  '@vitest/expect@3.2.4':
    dependencies:
      '@types/chai': 5.2.2
      '@vitest/spy': 3.2.4
      '@vitest/utils': 3.2.4
      chai: 5.3.3
      tinyrainbow: 2.0.0

  '@vitest/mocker@3.2.4(vite@5.4.19(@types/node@24.3.0))':
    dependencies:
      '@vitest/spy': 3.2.4
      estree-walker: 3.0.3
      magic-string: 0.30.18
    optionalDependencies:
      vite: 5.4.19(@types/node@24.3.0)

  '@vitest/pretty-format@3.2.4':
    dependencies:
      tinyrainbow: 2.0.0

  '@vitest/runner@3.2.4':
    dependencies:
      '@vitest/utils': 3.2.4
      pathe: 2.0.3
      strip-literal: 3.0.0

  '@vitest/snapshot@3.2.4':
    dependencies:
      '@vitest/pretty-format': 3.2.4
      magic-string: 0.30.18
      pathe: 2.0.3

  '@vitest/spy@3.2.4':
    dependencies:
      tinyspy: 4.0.3

  '@vitest/utils@3.2.4':
    dependencies:
      '@vitest/pretty-format': 3.2.4
      loupe: 3.2.1
      tinyrainbow: 2.0.0

  '@zkochan/which@2.0.3':
    dependencies:
      isexe: 2.0.0

  abab@2.0.6: {}

  abort-controller@3.0.0:
    dependencies:
      event-target-shim: 5.0.1

  acorn-globals@7.0.1:
    dependencies:
      acorn: 8.15.0
      acorn-walk: 8.3.4

  acorn-jsx@5.3.2(acorn@8.15.0):
    dependencies:
      acorn: 8.15.0

  acorn-walk@8.3.2: {}

  acorn-walk@8.3.4:
    dependencies:
      acorn: 8.15.0

  acorn@8.14.0: {}

  acorn@8.15.0: {}

  agent-base@6.0.2:
    dependencies:
      debug: 4.4.1(supports-color@9.4.0)
    transitivePeerDependencies:
      - supports-color

  agentkeepalive@4.6.0:
    dependencies:
      humanize-ms: 1.2.1

  ajv@6.12.6:
    dependencies:
      fast-deep-equal: 3.1.3
      fast-json-stable-stringify: 2.1.0
      json-schema-traverse: 0.4.1
      uri-js: 4.4.1

  ansi-align@3.0.1:
    dependencies:
      string-width: 4.2.3

  ansi-diff@1.2.0:
    dependencies:
      ansi-split: 1.0.1
      wcwidth: 1.0.1

  ansi-escapes@4.3.2:
    dependencies:
      type-fest: 0.21.3

  ansi-regex@3.0.1: {}

  ansi-regex@5.0.1: {}

  ansi-regex@6.2.0: {}

  ansi-split@1.0.1:
    dependencies:
      ansi-regex: 3.0.1

  ansi-styles@4.3.0:
    dependencies:
      color-convert: 2.0.1

  ansi-styles@5.2.0: {}

  ansi-styles@6.2.1: {}

  anymatch@3.1.3:
    dependencies:
      normalize-path: 3.0.0
      picomatch: 2.3.1

  archy@1.0.0: {}

  arg@4.1.3: {}

  argparse@1.0.10:
    dependencies:
      sprintf-js: 1.0.3

  argparse@2.0.1: {}

  aria-query@5.3.2: {}

  array-buffer-byte-length@1.0.2:
    dependencies:
      call-bound: 1.0.4
      is-array-buffer: 3.0.5

  array-includes@3.1.9:
    dependencies:
      call-bind: 1.0.8
      call-bound: 1.0.4
      define-properties: 1.2.1
      es-abstract: 1.24.0
      es-object-atoms: 1.1.1
      get-intrinsic: 1.3.0
      is-string: 1.1.1
      math-intrinsics: 1.1.0

  array-union@2.1.0: {}

  array.prototype.findlast@1.2.5:
    dependencies:
      call-bind: 1.0.8
      define-properties: 1.2.1
      es-abstract: 1.24.0
      es-errors: 1.3.0
      es-object-atoms: 1.1.1
      es-shim-unscopables: 1.1.0

  array.prototype.findlastindex@1.2.6:
    dependencies:
      call-bind: 1.0.8
      call-bound: 1.0.4
      define-properties: 1.2.1
      es-abstract: 1.24.0
      es-errors: 1.3.0
      es-object-atoms: 1.1.1
      es-shim-unscopables: 1.1.0

  array.prototype.flat@1.3.3:
    dependencies:
      call-bind: 1.0.8
      define-properties: 1.2.1
      es-abstract: 1.24.0
      es-shim-unscopables: 1.1.0

  array.prototype.flatmap@1.3.3:
    dependencies:
      call-bind: 1.0.8
      define-properties: 1.2.1
      es-abstract: 1.24.0
      es-shim-unscopables: 1.1.0

  array.prototype.tosorted@1.1.4:
    dependencies:
      call-bind: 1.0.8
      define-properties: 1.2.1
      es-abstract: 1.24.0
      es-errors: 1.3.0
      es-shim-unscopables: 1.1.0

  arraybuffer.prototype.slice@1.0.4:
    dependencies:
      array-buffer-byte-length: 1.0.2
      call-bind: 1.0.8
      define-properties: 1.2.1
      es-abstract: 1.24.0
      es-errors: 1.3.0
      get-intrinsic: 1.3.0
      is-array-buffer: 3.0.5

  as-table@1.0.55:
    dependencies:
      printable-characters: 1.0.42

  assertion-error@2.0.1: {}

  ast-types-flow@0.0.8: {}

  async-function@1.0.0: {}

  asynckit@0.4.0: {}

  available-typed-arrays@1.0.7:
    dependencies:
      possible-typed-array-names: 1.1.0

  axe-core@4.10.3: {}

  axios@1.11.0:
    dependencies:
      follow-redirects: 1.15.11
      form-data: 4.0.4
      proxy-from-env: 1.1.0
    transitivePeerDependencies:
      - debug

  axobject-query@4.1.0: {}

  babel-jest@29.7.0(@babel/core@7.28.3):
    dependencies:
      '@babel/core': 7.28.3
      '@jest/transform': 29.7.0
      '@types/babel__core': 7.20.5
      babel-plugin-istanbul: 6.1.1
      babel-preset-jest: 29.6.3(@babel/core@7.28.3)
      chalk: 4.1.2
      graceful-fs: 4.2.11
      slash: 3.0.0
    transitivePeerDependencies:
      - supports-color

  babel-plugin-istanbul@6.1.1:
    dependencies:
      '@babel/helper-plugin-utils': 7.27.1
      '@istanbuljs/load-nyc-config': 1.1.0
      '@istanbuljs/schema': 0.1.3
      istanbul-lib-instrument: 5.2.1
      test-exclude: 6.0.0
    transitivePeerDependencies:
      - supports-color

  babel-plugin-jest-hoist@29.6.3:
    dependencies:
      '@babel/template': 7.27.2
      '@babel/types': 7.28.2
      '@types/babel__core': 7.20.5
      '@types/babel__traverse': 7.28.0

  babel-preset-current-node-syntax@1.2.0(@babel/core@7.28.3):
    dependencies:
      '@babel/core': 7.28.3
      '@babel/plugin-syntax-async-generators': 7.8.4(@babel/core@7.28.3)
      '@babel/plugin-syntax-bigint': 7.8.3(@babel/core@7.28.3)
      '@babel/plugin-syntax-class-properties': 7.12.13(@babel/core@7.28.3)
      '@babel/plugin-syntax-class-static-block': 7.14.5(@babel/core@7.28.3)
      '@babel/plugin-syntax-import-attributes': 7.27.1(@babel/core@7.28.3)
      '@babel/plugin-syntax-import-meta': 7.10.4(@babel/core@7.28.3)
      '@babel/plugin-syntax-json-strings': 7.8.3(@babel/core@7.28.3)
      '@babel/plugin-syntax-logical-assignment-operators': 7.10.4(@babel/core@7.28.3)
      '@babel/plugin-syntax-nullish-coalescing-operator': 7.8.3(@babel/core@7.28.3)
      '@babel/plugin-syntax-numeric-separator': 7.10.4(@babel/core@7.28.3)
      '@babel/plugin-syntax-object-rest-spread': 7.8.3(@babel/core@7.28.3)
      '@babel/plugin-syntax-optional-catch-binding': 7.8.3(@babel/core@7.28.3)
      '@babel/plugin-syntax-optional-chaining': 7.8.3(@babel/core@7.28.3)
      '@babel/plugin-syntax-private-property-in-object': 7.14.5(@babel/core@7.28.3)
      '@babel/plugin-syntax-top-level-await': 7.14.5(@babel/core@7.28.3)

  babel-preset-jest@29.6.3(@babel/core@7.28.3):
    dependencies:
      '@babel/core': 7.28.3
      babel-plugin-jest-hoist: 29.6.3
      babel-preset-current-node-syntax: 1.2.0(@babel/core@7.28.3)

  balanced-match@1.0.2: {}

  better-path-resolve@1.0.0:
    dependencies:
      is-windows: 1.0.2

  birpc@0.2.14: {}

  blake3-wasm@2.1.5: {}

  bole@5.0.20:
    dependencies:
      fast-safe-stringify: 2.1.1
      individual: 3.0.0

  boxen@5.1.2:
    dependencies:
      ansi-align: 3.0.1
      camelcase: 6.3.0
      chalk: 4.1.2
      cli-boxes: 2.2.1
      string-width: 4.2.3
      type-fest: 0.20.2
      widest-line: 3.1.0
      wrap-ansi: 7.0.0

  brace-expansion@1.1.12:
    dependencies:
      balanced-match: 1.0.2
      concat-map: 0.0.1

  brace-expansion@2.0.2:
    dependencies:
      balanced-match: 1.0.2

  braces@3.0.3:
    dependencies:
      fill-range: 7.1.1

  browserslist@4.25.4:
    dependencies:
      caniuse-lite: 1.0.30001739
      electron-to-chromium: 1.5.211
      node-releases: 2.0.19
      update-browserslist-db: 1.1.3(browserslist@4.25.4)

  bs-logger@0.2.6:
    dependencies:
      fast-json-stable-stringify: 2.1.0

  bser@2.1.1:
    dependencies:
      node-int64: 0.4.0

  buffer-from@1.1.2: {}

  cac@6.7.14: {}

  call-bind-apply-helpers@1.0.2:
    dependencies:
      es-errors: 1.3.0
      function-bind: 1.1.2

  call-bind@1.0.8:
    dependencies:
      call-bind-apply-helpers: 1.0.2
      es-define-property: 1.0.1
      get-intrinsic: 1.3.0
      set-function-length: 1.2.2

  call-bound@1.0.4:
    dependencies:
      call-bind-apply-helpers: 1.0.2
      get-intrinsic: 1.3.0

  callsites@3.1.0: {}

  camelcase-keys@6.2.2:
    dependencies:
      camelcase: 5.3.1
      map-obj: 4.3.0
      quick-lru: 4.0.1

  camelcase@5.3.1: {}

  camelcase@6.3.0: {}

  can-write-to-dir@1.1.1:
    dependencies:
      path-temp: 2.1.0

  caniuse-lite@1.0.30001739: {}

  chai@5.3.3:
    dependencies:
      assertion-error: 2.0.1
      check-error: 2.1.1
      deep-eql: 5.0.2
      loupe: 3.2.1
      pathval: 2.0.1

  chalk@4.1.2:
    dependencies:
      ansi-styles: 4.3.0
      supports-color: 7.2.0

  chalk@5.6.0: {}

  char-regex@1.0.2: {}

  check-error@2.1.1: {}

  ci-info@3.9.0: {}

  ci-info@4.3.0: {}

  cjs-module-lexer@1.4.3: {}

  cli-boxes@2.2.1: {}

  cli-columns@4.0.0:
    dependencies:
      string-width: 4.2.3
      strip-ansi: 6.0.1

  cliui@8.0.1:
    dependencies:
      string-width: 4.2.3
      strip-ansi: 6.0.1
      wrap-ansi: 7.0.0

  clone@1.0.4: {}

  co@4.6.0: {}

  collect-v8-coverage@1.0.2: {}

  color-convert@2.0.1:
    dependencies:
      color-name: 1.1.4

  color-name@1.1.4: {}

  color-string@1.9.1:
    dependencies:
      color-name: 1.1.4
      simple-swizzle: 0.2.2

  color@4.2.3:
    dependencies:
      color-convert: 2.0.1
      color-string: 1.9.1

  combined-stream@1.0.8:
    dependencies:
      delayed-stream: 1.0.0

  concat-map@0.0.1: {}

  concurrently@8.2.2:
    dependencies:
      chalk: 4.1.2
      date-fns: 2.30.0
      lodash: 4.17.21
      rxjs: 7.8.2
      shell-quote: 1.8.3
      spawn-command: 0.0.2
      supports-color: 8.1.1
      tree-kill: 1.2.2
      yargs: 17.7.2

  config-chain@1.1.13:
    dependencies:
      ini: 1.3.8
      proto-list: 1.2.4

  confusing-browser-globals@1.0.11: {}

  convert-source-map@2.0.0: {}

  cookie@1.0.2: {}

  create-jest@29.7.0(@types/node@24.3.0)(ts-node@10.9.2(@types/node@24.3.0)(typescript@5.9.2)):
    dependencies:
      '@jest/types': 29.6.3
      chalk: 4.1.2
      exit: 0.1.2
      graceful-fs: 4.2.11
      jest-config: 29.7.0(@types/node@24.3.0)(ts-node@10.9.2(@types/node@24.3.0)(typescript@5.9.2))
      jest-util: 29.7.0
      prompts: 2.4.2
    transitivePeerDependencies:
      - '@types/node'
      - babel-plugin-macros
      - supports-color
      - ts-node

  create-require@1.1.1: {}

  cross-spawn@7.0.6:
    dependencies:
      path-key: 3.1.1
      shebang-command: 2.0.0
      which: 2.0.2

  crypto-random-string@2.0.0: {}

  cssom@0.3.8: {}

  cssom@0.5.0: {}

  cssstyle@2.3.0:
    dependencies:
      cssom: 0.3.8

  csstype@3.1.3: {}

  damerau-levenshtein@1.0.8: {}

  data-uri-to-buffer@2.0.2: {}

  data-urls@3.0.2:
    dependencies:
      abab: 2.0.6
      whatwg-mimetype: 3.0.0
      whatwg-url: 11.0.0

  data-view-buffer@1.0.2:
    dependencies:
      call-bound: 1.0.4
      es-errors: 1.3.0
      is-data-view: 1.0.2

  data-view-byte-length@1.0.2:
    dependencies:
      call-bound: 1.0.4
      es-errors: 1.3.0
      is-data-view: 1.0.2

  data-view-byte-offset@1.0.1:
    dependencies:
      call-bound: 1.0.4
      es-errors: 1.3.0
      is-data-view: 1.0.2

  date-fns@2.30.0:
    dependencies:
      '@babel/runtime': 7.28.3

  debug@3.2.7:
    dependencies:
      ms: 2.1.3

  debug@4.4.1(supports-color@9.4.0):
    dependencies:
      ms: 2.1.3
    optionalDependencies:
      supports-color: 9.4.0

  decimal.js@10.6.0: {}

  dedent@1.6.0: {}

  deep-eql@5.0.2: {}

  deep-is@0.1.4: {}

  deepmerge@4.3.1: {}

  defaults@1.0.4:
    dependencies:
      clone: 1.0.4

  define-data-property@1.1.4:
    dependencies:
      es-define-property: 1.0.1
      es-errors: 1.3.0
      gopd: 1.2.0

  define-properties@1.2.1:
    dependencies:
      define-data-property: 1.1.4
      has-property-descriptors: 1.0.2
      object-keys: 1.1.1

  defu@6.1.4: {}

  delayed-stream@1.0.0: {}

  detect-libc@2.0.4: {}

  detect-newline@3.1.0: {}

  dettle@1.0.5: {}

  devalue@5.3.2: {}

  diff-sequences@29.6.3: {}

  diff@4.0.2: {}

  dir-glob@3.0.1:
    dependencies:
      path-type: 4.0.0

  doctrine@2.1.0:
    dependencies:
      esutils: 2.0.3

  doctrine@3.0.0:
    dependencies:
      esutils: 2.0.3

  domexception@4.0.0:
    dependencies:
      webidl-conversions: 7.0.0

  dotenv@16.6.1: {}

  dunder-proto@1.0.1:
    dependencies:
      call-bind-apply-helpers: 1.0.2
      es-errors: 1.3.0
      gopd: 1.2.0

  eastasianwidth@0.2.0: {}

  electron-to-chromium@1.5.211: {}

  emittery@0.13.1: {}

  emoji-regex@8.0.0: {}

  emoji-regex@9.2.2: {}

  end-of-stream@1.4.5:
    dependencies:
      once: 1.4.0

  entities@6.0.1: {}

  error-ex@1.3.2:
    dependencies:
      is-arrayish: 0.2.1

  error-stack-parser-es@1.0.5: {}

  es-abstract@1.24.0:
    dependencies:
      array-buffer-byte-length: 1.0.2
      arraybuffer.prototype.slice: 1.0.4
      available-typed-arrays: 1.0.7
      call-bind: 1.0.8
      call-bound: 1.0.4
      data-view-buffer: 1.0.2
      data-view-byte-length: 1.0.2
      data-view-byte-offset: 1.0.1
      es-define-property: 1.0.1
      es-errors: 1.3.0
      es-object-atoms: 1.1.1
      es-set-tostringtag: 2.1.0
      es-to-primitive: 1.3.0
      function.prototype.name: 1.1.8
      get-intrinsic: 1.3.0
      get-proto: 1.0.1
      get-symbol-description: 1.1.0
      globalthis: 1.0.4
      gopd: 1.2.0
      has-property-descriptors: 1.0.2
      has-proto: 1.2.0
      has-symbols: 1.1.0
      hasown: 2.0.2
      internal-slot: 1.1.0
      is-array-buffer: 3.0.5
      is-callable: 1.2.7
      is-data-view: 1.0.2
      is-negative-zero: 2.0.3
      is-regex: 1.2.1
      is-set: 2.0.3
      is-shared-array-buffer: 1.0.4
      is-string: 1.1.1
      is-typed-array: 1.1.15
      is-weakref: 1.1.1
      math-intrinsics: 1.1.0
      object-inspect: 1.13.4
      object-keys: 1.1.1
      object.assign: 4.1.7
      own-keys: 1.0.1
      regexp.prototype.flags: 1.5.4
      safe-array-concat: 1.1.3
      safe-push-apply: 1.0.0
      safe-regex-test: 1.1.0
      set-proto: 1.0.0
      stop-iteration-iterator: 1.1.0
      string.prototype.trim: 1.2.10
      string.prototype.trimend: 1.0.9
      string.prototype.trimstart: 1.0.8
      typed-array-buffer: 1.0.3
      typed-array-byte-length: 1.0.3
      typed-array-byte-offset: 1.0.4
      typed-array-length: 1.0.7
      unbox-primitive: 1.1.0
      which-typed-array: 1.1.19

  es-define-property@1.0.1: {}

  es-errors@1.3.0: {}

  es-iterator-helpers@1.2.1:
    dependencies:
      call-bind: 1.0.8
      call-bound: 1.0.4
      define-properties: 1.2.1
      es-abstract: 1.24.0
      es-errors: 1.3.0
      es-set-tostringtag: 2.1.0
      function-bind: 1.1.2
      get-intrinsic: 1.3.0
      globalthis: 1.0.4
      gopd: 1.2.0
      has-property-descriptors: 1.0.2
      has-proto: 1.2.0
      has-symbols: 1.1.0
      internal-slot: 1.1.0
      iterator.prototype: 1.1.5
      safe-array-concat: 1.1.3

  es-module-lexer@1.7.0: {}

  es-object-atoms@1.1.1:
    dependencies:
      es-errors: 1.3.0

  es-set-tostringtag@2.1.0:
    dependencies:
      es-errors: 1.3.0
      get-intrinsic: 1.3.0
      has-tostringtag: 1.0.2
      hasown: 2.0.2

  es-shim-unscopables@1.1.0:
    dependencies:
      hasown: 2.0.2

  es-to-primitive@1.3.0:
    dependencies:
      is-callable: 1.2.7
      is-date-object: 1.1.0
      is-symbol: 1.1.1

  esbuild@0.19.12:
    optionalDependencies:
      '@esbuild/aix-ppc64': 0.19.12
      '@esbuild/android-arm': 0.19.12
      '@esbuild/android-arm64': 0.19.12
      '@esbuild/android-x64': 0.19.12
      '@esbuild/darwin-arm64': 0.19.12
      '@esbuild/darwin-x64': 0.19.12
      '@esbuild/freebsd-arm64': 0.19.12
      '@esbuild/freebsd-x64': 0.19.12
      '@esbuild/linux-arm': 0.19.12
      '@esbuild/linux-arm64': 0.19.12
      '@esbuild/linux-ia32': 0.19.12
      '@esbuild/linux-loong64': 0.19.12
      '@esbuild/linux-mips64el': 0.19.12
      '@esbuild/linux-ppc64': 0.19.12
      '@esbuild/linux-riscv64': 0.19.12
      '@esbuild/linux-s390x': 0.19.12
      '@esbuild/linux-x64': 0.19.12
      '@esbuild/netbsd-x64': 0.19.12
      '@esbuild/openbsd-x64': 0.19.12
      '@esbuild/sunos-x64': 0.19.12
      '@esbuild/win32-arm64': 0.19.12
      '@esbuild/win32-ia32': 0.19.12
      '@esbuild/win32-x64': 0.19.12

  esbuild@0.21.5:
    optionalDependencies:
      '@esbuild/aix-ppc64': 0.21.5
      '@esbuild/android-arm': 0.21.5
      '@esbuild/android-arm64': 0.21.5
      '@esbuild/android-x64': 0.21.5
      '@esbuild/darwin-arm64': 0.21.5
      '@esbuild/darwin-x64': 0.21.5
      '@esbuild/freebsd-arm64': 0.21.5
      '@esbuild/freebsd-x64': 0.21.5
      '@esbuild/linux-arm': 0.21.5
      '@esbuild/linux-arm64': 0.21.5
      '@esbuild/linux-ia32': 0.21.5
      '@esbuild/linux-loong64': 0.21.5
      '@esbuild/linux-mips64el': 0.21.5
      '@esbuild/linux-ppc64': 0.21.5
      '@esbuild/linux-riscv64': 0.21.5
      '@esbuild/linux-s390x': 0.21.5
      '@esbuild/linux-x64': 0.21.5
      '@esbuild/netbsd-x64': 0.21.5
      '@esbuild/openbsd-x64': 0.21.5
      '@esbuild/sunos-x64': 0.21.5
      '@esbuild/win32-arm64': 0.21.5
      '@esbuild/win32-ia32': 0.21.5
      '@esbuild/win32-x64': 0.21.5

  esbuild@0.25.4:
    optionalDependencies:
      '@esbuild/aix-ppc64': 0.25.4
      '@esbuild/android-arm': 0.25.4
      '@esbuild/android-arm64': 0.25.4
      '@esbuild/android-x64': 0.25.4
      '@esbuild/darwin-arm64': 0.25.4
      '@esbuild/darwin-x64': 0.25.4
      '@esbuild/freebsd-arm64': 0.25.4
      '@esbuild/freebsd-x64': 0.25.4
      '@esbuild/linux-arm': 0.25.4
      '@esbuild/linux-arm64': 0.25.4
      '@esbuild/linux-ia32': 0.25.4
      '@esbuild/linux-loong64': 0.25.4
      '@esbuild/linux-mips64el': 0.25.4
      '@esbuild/linux-ppc64': 0.25.4
      '@esbuild/linux-riscv64': 0.25.4
      '@esbuild/linux-s390x': 0.25.4
      '@esbuild/linux-x64': 0.25.4
      '@esbuild/netbsd-arm64': 0.25.4
      '@esbuild/netbsd-x64': 0.25.4
      '@esbuild/openbsd-arm64': 0.25.4
      '@esbuild/openbsd-x64': 0.25.4
      '@esbuild/sunos-x64': 0.25.4
      '@esbuild/win32-arm64': 0.25.4
      '@esbuild/win32-ia32': 0.25.4
      '@esbuild/win32-x64': 0.25.4

  escalade@3.2.0: {}

  escape-string-regexp@2.0.0: {}

  escape-string-regexp@4.0.0: {}

  escodegen@2.1.0:
    dependencies:
      esprima: 4.0.1
      estraverse: 5.3.0
      esutils: 2.0.3
    optionalDependencies:
      source-map: 0.6.1

  eslint-config-airbnb-base@15.0.0(eslint-plugin-import@2.32.0(@typescript-eslint/parser@6.21.0(eslint@8.57.1)(typescript@5.9.2))(eslint@8.57.1))(eslint@8.57.1):
    dependencies:
      confusing-browser-globals: 1.0.11
      eslint: 8.57.1
      eslint-plugin-import: 2.32.0(@typescript-eslint/parser@6.21.0(eslint@8.57.1)(typescript@5.9.2))(eslint@8.57.1)
      object.assign: 4.1.7
      object.entries: 1.1.9
      semver: 6.3.1

  eslint-config-airbnb-typescript@17.1.0(@typescript-eslint/eslint-plugin@6.21.0(@typescript-eslint/parser@6.21.0(eslint@8.57.1)(typescript@5.9.2))(eslint@8.57.1)(typescript@5.9.2))(@typescript-eslint/parser@6.21.0(eslint@8.57.1)(typescript@5.9.2))(eslint-plugin-import@2.32.0(@typescript-eslint/parser@6.21.0(eslint@8.57.1)(typescript@5.9.2))(eslint@8.57.1))(eslint@8.57.1):
    dependencies:
      '@typescript-eslint/eslint-plugin': 6.21.0(@typescript-eslint/parser@6.21.0(eslint@8.57.1)(typescript@5.9.2))(eslint@8.57.1)(typescript@5.9.2)
      '@typescript-eslint/parser': 6.21.0(eslint@8.57.1)(typescript@5.9.2)
      eslint: 8.57.1
      eslint-config-airbnb-base: 15.0.0(eslint-plugin-import@2.32.0(@typescript-eslint/parser@6.21.0(eslint@8.57.1)(typescript@5.9.2))(eslint@8.57.1))(eslint@8.57.1)
      eslint-plugin-import: 2.32.0(@typescript-eslint/parser@6.21.0(eslint@8.57.1)(typescript@5.9.2))(eslint@8.57.1)

  eslint-config-airbnb@19.0.4(eslint-plugin-import@2.32.0(@typescript-eslint/parser@6.21.0(eslint@8.57.1)(typescript@5.9.2))(eslint@8.57.1))(eslint-plugin-jsx-a11y@6.10.2(eslint@8.57.1))(eslint-plugin-react-hooks@4.6.2(eslint@8.57.1))(eslint-plugin-react@7.37.5(eslint@8.57.1))(eslint@8.57.1):
    dependencies:
      eslint: 8.57.1
      eslint-config-airbnb-base: 15.0.0(eslint-plugin-import@2.32.0(@typescript-eslint/parser@6.21.0(eslint@8.57.1)(typescript@5.9.2))(eslint@8.57.1))(eslint@8.57.1)
      eslint-plugin-import: 2.32.0(@typescript-eslint/parser@6.21.0(eslint@8.57.1)(typescript@5.9.2))(eslint@8.57.1)
      eslint-plugin-jsx-a11y: 6.10.2(eslint@8.57.1)
      eslint-plugin-react: 7.37.5(eslint@8.57.1)
      eslint-plugin-react-hooks: 4.6.2(eslint@8.57.1)
      object.assign: 4.1.7
      object.entries: 1.1.9

  eslint-config-prettier@9.1.2(eslint@8.57.1):
    dependencies:
      eslint: 8.57.1

  eslint-import-resolver-node@0.3.9:
    dependencies:
      debug: 3.2.7
      is-core-module: 2.16.1
      resolve: 1.22.10
    transitivePeerDependencies:
      - supports-color

  eslint-module-utils@2.12.1(@typescript-eslint/parser@6.21.0(eslint@8.57.1)(typescript@5.9.2))(eslint-import-resolver-node@0.3.9)(eslint@8.57.1):
    dependencies:
      debug: 3.2.7
    optionalDependencies:
      '@typescript-eslint/parser': 6.21.0(eslint@8.57.1)(typescript@5.9.2)
      eslint: 8.57.1
      eslint-import-resolver-node: 0.3.9
    transitivePeerDependencies:
      - supports-color

  eslint-plugin-import@2.32.0(@typescript-eslint/parser@6.21.0(eslint@8.57.1)(typescript@5.9.2))(eslint@8.57.1):
    dependencies:
      '@rtsao/scc': 1.1.0
      array-includes: 3.1.9
      array.prototype.findlastindex: 1.2.6
      array.prototype.flat: 1.3.3
      array.prototype.flatmap: 1.3.3
      debug: 3.2.7
      doctrine: 2.1.0
      eslint: 8.57.1
      eslint-import-resolver-node: 0.3.9
      eslint-module-utils: 2.12.1(@typescript-eslint/parser@6.21.0(eslint@8.57.1)(typescript@5.9.2))(eslint-import-resolver-node@0.3.9)(eslint@8.57.1)
      hasown: 2.0.2
      is-core-module: 2.16.1
      is-glob: 4.0.3
      minimatch: 3.1.2
      object.fromentries: 2.0.8
      object.groupby: 1.0.3
      object.values: 1.2.1
      semver: 6.3.1
      string.prototype.trimend: 1.0.9
      tsconfig-paths: 3.15.0
    optionalDependencies:
      '@typescript-eslint/parser': 6.21.0(eslint@8.57.1)(typescript@5.9.2)
    transitivePeerDependencies:
      - eslint-import-resolver-typescript
      - eslint-import-resolver-webpack
      - supports-color

  eslint-plugin-jsx-a11y@6.10.2(eslint@8.57.1):
    dependencies:
      aria-query: 5.3.2
      array-includes: 3.1.9
      array.prototype.flatmap: 1.3.3
      ast-types-flow: 0.0.8
      axe-core: 4.10.3
      axobject-query: 4.1.0
      damerau-levenshtein: 1.0.8
      emoji-regex: 9.2.2
      eslint: 8.57.1
      hasown: 2.0.2
      jsx-ast-utils: 3.3.5
      language-tags: 1.0.9
      minimatch: 3.1.2
      object.fromentries: 2.0.8
      safe-regex-test: 1.1.0
      string.prototype.includes: 2.0.1

  eslint-plugin-react-hooks@4.6.2(eslint@8.57.1):
    dependencies:
      eslint: 8.57.1

  eslint-plugin-react-refresh@0.4.20(eslint@8.57.1):
    dependencies:
      eslint: 8.57.1

  eslint-plugin-react@7.37.5(eslint@8.57.1):
    dependencies:
      array-includes: 3.1.9
      array.prototype.findlast: 1.2.5
      array.prototype.flatmap: 1.3.3
      array.prototype.tosorted: 1.1.4
      doctrine: 2.1.0
      es-iterator-helpers: 1.2.1
      eslint: 8.57.1
      estraverse: 5.3.0
      hasown: 2.0.2
      jsx-ast-utils: 3.3.5
      minimatch: 3.1.2
      object.entries: 1.1.9
      object.fromentries: 2.0.8
      object.values: 1.2.1
      prop-types: 15.8.1
      resolve: 2.0.0-next.5
      semver: 6.3.1
      string.prototype.matchall: 4.0.12
      string.prototype.repeat: 1.0.0

  eslint-scope@7.2.2:
    dependencies:
      esrecurse: 4.3.0
      estraverse: 5.3.0

  eslint-visitor-keys@3.4.3: {}

  eslint@8.57.1:
    dependencies:
      '@eslint-community/eslint-utils': 4.7.0(eslint@8.57.1)
      '@eslint-community/regexpp': 4.12.1
      '@eslint/eslintrc': 2.1.4
      '@eslint/js': 8.57.1
      '@humanwhocodes/config-array': 0.13.0
      '@humanwhocodes/module-importer': 1.0.1
      '@nodelib/fs.walk': 1.2.8
      '@ungap/structured-clone': 1.3.0
      ajv: 6.12.6
      chalk: 4.1.2
      cross-spawn: 7.0.6
      debug: 4.4.1(supports-color@9.4.0)
      doctrine: 3.0.0
      escape-string-regexp: 4.0.0
      eslint-scope: 7.2.2
      eslint-visitor-keys: 3.4.3
      espree: 9.6.1
      esquery: 1.6.0
      esutils: 2.0.3
      fast-deep-equal: 3.1.3
      file-entry-cache: 6.0.1
      find-up: 5.0.0
      glob-parent: 6.0.2
      globals: 13.24.0
      graphemer: 1.4.0
      ignore: 5.3.2
      imurmurhash: 0.1.4
      is-glob: 4.0.3
      is-path-inside: 3.0.3
      js-yaml: 4.1.0
      json-stable-stringify-without-jsonify: 1.0.1
      levn: 0.4.1
      lodash.merge: 4.6.2
      minimatch: 3.1.2
      natural-compare: 1.4.0
      optionator: 0.9.4
      strip-ansi: 6.0.1
      text-table: 0.2.0
    transitivePeerDependencies:
      - supports-color

  espree@9.6.1:
    dependencies:
      acorn: 8.15.0
      acorn-jsx: 5.3.2(acorn@8.15.0)
      eslint-visitor-keys: 3.4.3

  esprima@4.0.1: {}

  esquery@1.6.0:
    dependencies:
      estraverse: 5.3.0

  esrecurse@4.3.0:
    dependencies:
      estraverse: 5.3.0

  estraverse@5.3.0: {}

  estree-walker@3.0.3:
    dependencies:
      '@types/estree': 1.0.8

  esutils@2.0.3: {}

  event-target-shim@5.0.1: {}

  eventsource-parser@1.1.2: {}

  execa@4.1.0:
    dependencies:
      cross-spawn: 7.0.6
      get-stream: 5.2.0
      human-signals: 1.1.1
      is-stream: 2.0.1
      merge-stream: 2.0.0
      npm-run-path: 4.0.1
      onetime: 5.1.2
      signal-exit: 3.0.7
      strip-final-newline: 2.0.0

  execa@5.1.1:
    dependencies:
      cross-spawn: 7.0.6
      get-stream: 6.0.1
      human-signals: 2.1.0
      is-stream: 2.0.1
      merge-stream: 2.0.0
      npm-run-path: 4.0.1
      onetime: 5.1.2
      signal-exit: 3.0.7
      strip-final-newline: 2.0.0

  exit-hook@2.2.1: {}

  exit@0.1.2: {}

  expect-type@1.2.2: {}

  expect@29.7.0:
    dependencies:
      '@jest/expect-utils': 29.7.0
      jest-get-type: 29.6.3
      jest-matcher-utils: 29.7.0
      jest-message-util: 29.7.0
      jest-util: 29.7.0

<<<<<<< HEAD
  exsolve@1.0.7: {}
=======
  expect@30.1.2:
    dependencies:
      '@jest/expect-utils': 30.1.2
      '@jest/get-type': 30.1.0
      jest-matcher-utils: 30.1.2
      jest-message-util: 30.1.0
      jest-mock: 30.0.5
      jest-util: 30.0.5
>>>>>>> fc360571

  fast-deep-equal@3.1.3: {}

  fast-glob@3.3.3:
    dependencies:
      '@nodelib/fs.stat': 2.0.5
      '@nodelib/fs.walk': 1.2.8
      glob-parent: 5.1.2
      merge2: 1.4.1
      micromatch: 4.0.8

  fast-json-stable-stringify@2.1.0: {}

  fast-levenshtein@2.0.6: {}

  fast-safe-stringify@2.1.1: {}

  fastq@1.19.1:
    dependencies:
      reusify: 1.1.0

  fb-watchman@2.0.2:
    dependencies:
      bser: 2.1.1

  fdir@6.5.0(picomatch@4.0.3):
    optionalDependencies:
      picomatch: 4.0.3

  file-entry-cache@6.0.1:
    dependencies:
      flat-cache: 3.2.0

  fill-range@7.1.1:
    dependencies:
      to-regex-range: 5.0.1

  find-up@4.1.0:
    dependencies:
      locate-path: 5.0.0
      path-exists: 4.0.0

  find-up@5.0.0:
    dependencies:
      locate-path: 6.0.0
      path-exists: 4.0.0

  flat-cache@3.2.0:
    dependencies:
      flatted: 3.3.3
      keyv: 4.5.4
      rimraf: 3.0.2

  flatbuffers@25.2.10: {}

  flatted@3.3.3: {}

  follow-redirects@1.15.11: {}

  for-each@0.3.5:
    dependencies:
      is-callable: 1.2.7

  foreground-child@3.3.1:
    dependencies:
      cross-spawn: 7.0.6
      signal-exit: 4.1.0

  form-data-encoder@1.7.2: {}

  form-data@4.0.4:
    dependencies:
      asynckit: 0.4.0
      combined-stream: 1.0.8
      es-set-tostringtag: 2.1.0
      hasown: 2.0.2
      mime-types: 2.1.35

  formdata-node@4.4.1:
    dependencies:
      node-domexception: 1.0.0
      web-streams-polyfill: 4.0.0-beta.3

  fs-extra@11.3.1:
    dependencies:
      graceful-fs: 4.2.11
      jsonfile: 6.2.0
      universalify: 2.0.1

  fs.realpath@1.0.0: {}

  fsevents@2.3.3:
    optional: true

  function-bind@1.1.2: {}

  function.prototype.name@1.1.8:
    dependencies:
      call-bind: 1.0.8
      call-bound: 1.0.4
      define-properties: 1.2.1
      functions-have-names: 1.2.3
      hasown: 2.0.2
      is-callable: 1.2.7

  functions-have-names@1.2.3: {}

  gensync@1.0.0-beta.2: {}

  get-caller-file@2.0.5: {}

  get-intrinsic@1.3.0:
    dependencies:
      call-bind-apply-helpers: 1.0.2
      es-define-property: 1.0.1
      es-errors: 1.3.0
      es-object-atoms: 1.1.1
      function-bind: 1.1.2
      get-proto: 1.0.1
      gopd: 1.2.0
      has-symbols: 1.1.0
      hasown: 2.0.2
      math-intrinsics: 1.1.0

  get-package-type@0.1.0: {}

  get-proto@1.0.1:
    dependencies:
      dunder-proto: 1.0.1
      es-object-atoms: 1.1.1

  get-source@2.0.12:
    dependencies:
      data-uri-to-buffer: 2.0.2
      source-map: 0.6.1

  get-stream@5.2.0:
    dependencies:
      pump: 3.0.3

  get-stream@6.0.1: {}

  get-symbol-description@1.1.0:
    dependencies:
      call-bound: 1.0.4
      es-errors: 1.3.0
      get-intrinsic: 1.3.0

  glob-parent@5.1.2:
    dependencies:
      is-glob: 4.0.3

  glob-parent@6.0.2:
    dependencies:
      is-glob: 4.0.3

  glob-to-regexp@0.4.1: {}

  glob@11.0.3:
    dependencies:
      foreground-child: 3.3.1
      jackspeak: 4.1.1
      minimatch: 10.0.3
      minipass: 7.1.2
      package-json-from-dist: 1.0.1
      path-scurry: 2.0.0

  glob@7.2.3:
    dependencies:
      fs.realpath: 1.0.0
      inflight: 1.0.6
      inherits: 2.0.4
      minimatch: 3.1.2
      once: 1.4.0
      path-is-absolute: 1.0.1

  globals@13.24.0:
    dependencies:
      type-fest: 0.20.2

  globalthis@1.0.4:
    dependencies:
      define-properties: 1.2.1
      gopd: 1.2.0

  globby@11.1.0:
    dependencies:
      array-union: 2.1.0
      dir-glob: 3.0.1
      fast-glob: 3.3.3
      ignore: 5.3.2
      merge2: 1.4.1
      slash: 3.0.0

  gopd@1.2.0: {}

  graceful-fs@4.2.10: {}

  graceful-fs@4.2.11: {}

  graphemer@1.4.0: {}

  guid-typescript@1.0.9: {}

  handlebars@4.7.8:
    dependencies:
      minimist: 1.2.8
      neo-async: 2.6.2
      source-map: 0.6.1
      wordwrap: 1.0.0
    optionalDependencies:
      uglify-js: 3.19.3

  has-bigints@1.1.0: {}

  has-flag@4.0.0: {}

  has-property-descriptors@1.0.2:
    dependencies:
      es-define-property: 1.0.1

  has-proto@1.2.0:
    dependencies:
      dunder-proto: 1.0.1

  has-symbols@1.1.0: {}

  has-tostringtag@1.0.2:
    dependencies:
      has-symbols: 1.1.0

  hasown@2.0.2:
    dependencies:
      function-bind: 1.1.2

  html-encoding-sniffer@3.0.0:
    dependencies:
      whatwg-encoding: 2.0.0

  html-escaper@2.0.2: {}

  http-proxy-agent@5.0.0:
    dependencies:
      '@tootallnate/once': 2.0.0
      agent-base: 6.0.2
      debug: 4.4.1(supports-color@9.4.0)
    transitivePeerDependencies:
      - supports-color

  https-proxy-agent@5.0.1:
    dependencies:
      agent-base: 6.0.2
      debug: 4.4.1(supports-color@9.4.0)
    transitivePeerDependencies:
      - supports-color

  human-signals@1.1.1: {}

  human-signals@2.1.0: {}

  humanize-ms@1.2.1:
    dependencies:
      ms: 2.1.3

  iconv-lite@0.6.3:
    dependencies:
      safer-buffer: 2.1.2

  ignore@5.3.2: {}

  import-fresh@3.3.1:
    dependencies:
      parent-module: 1.0.1
      resolve-from: 4.0.0

  import-local@3.2.0:
    dependencies:
      pkg-dir: 4.2.0
      resolve-cwd: 3.0.0

  imurmurhash@0.1.4: {}

  individual@3.0.0: {}

  inflight@1.0.6:
    dependencies:
      once: 1.4.0
      wrappy: 1.0.2

  inherits@2.0.4: {}

  ini@1.3.8: {}

  ini@3.0.1: {}

  internal-slot@1.1.0:
    dependencies:
      es-errors: 1.3.0
      hasown: 2.0.2
      side-channel: 1.1.0

  iota-array@1.0.0: {}

  is-array-buffer@3.0.5:
    dependencies:
      call-bind: 1.0.8
      call-bound: 1.0.4
      get-intrinsic: 1.3.0

  is-arrayish@0.2.1: {}

  is-arrayish@0.3.2: {}

  is-async-function@2.1.1:
    dependencies:
      async-function: 1.0.0
      call-bound: 1.0.4
      get-proto: 1.0.1
      has-tostringtag: 1.0.2
      safe-regex-test: 1.1.0

  is-bigint@1.1.0:
    dependencies:
      has-bigints: 1.1.0

  is-boolean-object@1.2.2:
    dependencies:
      call-bound: 1.0.4
      has-tostringtag: 1.0.2

  is-buffer@1.1.6: {}

  is-callable@1.2.7: {}

  is-core-module@2.16.1:
    dependencies:
      hasown: 2.0.2

  is-data-view@1.0.2:
    dependencies:
      call-bound: 1.0.4
      get-intrinsic: 1.3.0
      is-typed-array: 1.1.15

  is-date-object@1.1.0:
    dependencies:
      call-bound: 1.0.4
      has-tostringtag: 1.0.2

  is-extglob@2.1.1: {}

  is-finalizationregistry@1.1.1:
    dependencies:
      call-bound: 1.0.4

  is-fullwidth-code-point@3.0.0: {}

  is-generator-fn@2.1.0: {}

  is-generator-function@1.1.0:
    dependencies:
      call-bound: 1.0.4
      get-proto: 1.0.1
      has-tostringtag: 1.0.2
      safe-regex-test: 1.1.0

  is-glob@4.0.3:
    dependencies:
      is-extglob: 2.1.1

  is-map@2.0.3: {}

  is-negative-zero@2.0.3: {}

  is-number-object@1.1.1:
    dependencies:
      call-bound: 1.0.4
      has-tostringtag: 1.0.2

  is-number@7.0.0: {}

  is-path-inside@3.0.3: {}

  is-plain-obj@2.1.0: {}

  is-potential-custom-element-name@1.0.1: {}

  is-regex@1.2.1:
    dependencies:
      call-bound: 1.0.4
      gopd: 1.2.0
      has-tostringtag: 1.0.2
      hasown: 2.0.2

  is-set@2.0.3: {}

  is-shared-array-buffer@1.0.4:
    dependencies:
      call-bound: 1.0.4

  is-stream@2.0.1: {}

  is-string@1.1.1:
    dependencies:
      call-bound: 1.0.4
      has-tostringtag: 1.0.2

  is-subdir@1.2.0:
    dependencies:
      better-path-resolve: 1.0.0

  is-symbol@1.1.1:
    dependencies:
      call-bound: 1.0.4
      has-symbols: 1.1.0
      safe-regex-test: 1.1.0

  is-typed-array@1.1.15:
    dependencies:
      which-typed-array: 1.1.19

  is-weakmap@2.0.2: {}

  is-weakref@1.1.1:
    dependencies:
      call-bound: 1.0.4

  is-weakset@2.0.4:
    dependencies:
      call-bound: 1.0.4
      get-intrinsic: 1.3.0

  is-windows@1.0.2: {}

  isarray@2.0.5: {}

  isexe@2.0.0: {}

  istanbul-lib-coverage@3.2.2: {}

  istanbul-lib-instrument@5.2.1:
    dependencies:
      '@babel/core': 7.28.3
      '@babel/parser': 7.28.3
      '@istanbuljs/schema': 0.1.3
      istanbul-lib-coverage: 3.2.2
      semver: 6.3.1
    transitivePeerDependencies:
      - supports-color

  istanbul-lib-instrument@6.0.3:
    dependencies:
      '@babel/core': 7.28.3
      '@babel/parser': 7.28.3
      '@istanbuljs/schema': 0.1.3
      istanbul-lib-coverage: 3.2.2
      semver: 7.7.2
    transitivePeerDependencies:
      - supports-color

  istanbul-lib-report@3.0.1:
    dependencies:
      istanbul-lib-coverage: 3.2.2
      make-dir: 4.0.0
      supports-color: 7.2.0

  istanbul-lib-source-maps@4.0.1:
    dependencies:
      debug: 4.4.1(supports-color@9.4.0)
      istanbul-lib-coverage: 3.2.2
      source-map: 0.6.1
    transitivePeerDependencies:
      - supports-color

  istanbul-reports@3.2.0:
    dependencies:
      html-escaper: 2.0.2
      istanbul-lib-report: 3.0.1

  iterator.prototype@1.1.5:
    dependencies:
      define-data-property: 1.1.4
      es-object-atoms: 1.1.1
      get-intrinsic: 1.3.0
      get-proto: 1.0.1
      has-symbols: 1.1.0
      set-function-name: 2.0.2

  jackspeak@4.1.1:
    dependencies:
      '@isaacs/cliui': 8.0.2

  jest-changed-files@29.7.0:
    dependencies:
      execa: 5.1.1
      jest-util: 29.7.0
      p-limit: 3.1.0

  jest-circus@29.7.0:
    dependencies:
      '@jest/environment': 29.7.0
      '@jest/expect': 29.7.0
      '@jest/test-result': 29.7.0
      '@jest/types': 29.6.3
      '@types/node': 24.3.0
      chalk: 4.1.2
      co: 4.6.0
      dedent: 1.6.0
      is-generator-fn: 2.1.0
      jest-each: 29.7.0
      jest-matcher-utils: 29.7.0
      jest-message-util: 29.7.0
      jest-runtime: 29.7.0
      jest-snapshot: 29.7.0
      jest-util: 29.7.0
      p-limit: 3.1.0
      pretty-format: 29.7.0
      pure-rand: 6.1.0
      slash: 3.0.0
      stack-utils: 2.0.6
    transitivePeerDependencies:
      - babel-plugin-macros
      - supports-color

  jest-cli@29.7.0(@types/node@24.3.0)(ts-node@10.9.2(@types/node@24.3.0)(typescript@5.9.2)):
    dependencies:
      '@jest/core': 29.7.0(ts-node@10.9.2(@types/node@24.3.0)(typescript@5.9.2))
      '@jest/test-result': 29.7.0
      '@jest/types': 29.6.3
      chalk: 4.1.2
      create-jest: 29.7.0(@types/node@24.3.0)(ts-node@10.9.2(@types/node@24.3.0)(typescript@5.9.2))
      exit: 0.1.2
      import-local: 3.2.0
      jest-config: 29.7.0(@types/node@24.3.0)(ts-node@10.9.2(@types/node@24.3.0)(typescript@5.9.2))
      jest-util: 29.7.0
      jest-validate: 29.7.0
      yargs: 17.7.2
    transitivePeerDependencies:
      - '@types/node'
      - babel-plugin-macros
      - supports-color
      - ts-node

  jest-config@29.7.0(@types/node@24.3.0)(ts-node@10.9.2(@types/node@24.3.0)(typescript@5.9.2)):
    dependencies:
      '@babel/core': 7.28.3
      '@jest/test-sequencer': 29.7.0
      '@jest/types': 29.6.3
      babel-jest: 29.7.0(@babel/core@7.28.3)
      chalk: 4.1.2
      ci-info: 3.9.0
      deepmerge: 4.3.1
      glob: 7.2.3
      graceful-fs: 4.2.11
      jest-circus: 29.7.0
      jest-environment-node: 29.7.0
      jest-get-type: 29.6.3
      jest-regex-util: 29.6.3
      jest-resolve: 29.7.0
      jest-runner: 29.7.0
      jest-util: 29.7.0
      jest-validate: 29.7.0
      micromatch: 4.0.8
      parse-json: 5.2.0
      pretty-format: 29.7.0
      slash: 3.0.0
      strip-json-comments: 3.1.1
    optionalDependencies:
      '@types/node': 24.3.0
      ts-node: 10.9.2(@types/node@24.3.0)(typescript@5.9.2)
    transitivePeerDependencies:
      - babel-plugin-macros
      - supports-color

  jest-diff@29.7.0:
    dependencies:
      chalk: 4.1.2
      diff-sequences: 29.6.3
      jest-get-type: 29.6.3
      pretty-format: 29.7.0

  jest-diff@30.1.2:
    dependencies:
      '@jest/diff-sequences': 30.0.1
      '@jest/get-type': 30.1.0
      chalk: 4.1.2
      pretty-format: 30.0.5

  jest-docblock@29.7.0:
    dependencies:
      detect-newline: 3.1.0

  jest-each@29.7.0:
    dependencies:
      '@jest/types': 29.6.3
      chalk: 4.1.2
      jest-get-type: 29.6.3
      jest-util: 29.7.0
      pretty-format: 29.7.0

  jest-environment-jsdom@29.7.0:
    dependencies:
      '@jest/environment': 29.7.0
      '@jest/fake-timers': 29.7.0
      '@jest/types': 29.6.3
      '@types/jsdom': 20.0.1
      '@types/node': 24.3.0
      jest-mock: 29.7.0
      jest-util: 29.7.0
      jsdom: 20.0.3
    transitivePeerDependencies:
      - bufferutil
      - supports-color
      - utf-8-validate

  jest-environment-node@29.7.0:
    dependencies:
      '@jest/environment': 29.7.0
      '@jest/fake-timers': 29.7.0
      '@jest/types': 29.6.3
      '@types/node': 24.3.0
      jest-mock: 29.7.0
      jest-util: 29.7.0

  jest-get-type@29.6.3: {}

  jest-haste-map@29.7.0:
    dependencies:
      '@jest/types': 29.6.3
      '@types/graceful-fs': 4.1.9
      '@types/node': 24.3.0
      anymatch: 3.1.3
      fb-watchman: 2.0.2
      graceful-fs: 4.2.11
      jest-regex-util: 29.6.3
      jest-util: 29.7.0
      jest-worker: 29.7.0
      micromatch: 4.0.8
      walker: 1.0.8
    optionalDependencies:
      fsevents: 2.3.3

  jest-leak-detector@29.7.0:
    dependencies:
      jest-get-type: 29.6.3
      pretty-format: 29.7.0

  jest-matcher-utils@29.7.0:
    dependencies:
      chalk: 4.1.2
      jest-diff: 29.7.0
      jest-get-type: 29.6.3
      pretty-format: 29.7.0

  jest-matcher-utils@30.1.2:
    dependencies:
      '@jest/get-type': 30.1.0
      chalk: 4.1.2
      jest-diff: 30.1.2
      pretty-format: 30.0.5

  jest-message-util@29.7.0:
    dependencies:
      '@babel/code-frame': 7.27.1
      '@jest/types': 29.6.3
      '@types/stack-utils': 2.0.3
      chalk: 4.1.2
      graceful-fs: 4.2.11
      micromatch: 4.0.8
      pretty-format: 29.7.0
      slash: 3.0.0
      stack-utils: 2.0.6

  jest-message-util@30.1.0:
    dependencies:
      '@babel/code-frame': 7.27.1
      '@jest/types': 30.0.5
      '@types/stack-utils': 2.0.3
      chalk: 4.1.2
      graceful-fs: 4.2.11
      micromatch: 4.0.8
      pretty-format: 30.0.5
      slash: 3.0.0
      stack-utils: 2.0.6

  jest-mock@29.7.0:
    dependencies:
      '@jest/types': 29.6.3
      '@types/node': 24.3.0
      jest-util: 29.7.0

  jest-mock@30.0.5:
    dependencies:
      '@jest/types': 30.0.5
      '@types/node': 24.3.0
      jest-util: 30.0.5

  jest-pnp-resolver@1.2.3(jest-resolve@29.7.0):
    optionalDependencies:
      jest-resolve: 29.7.0

  jest-regex-util@29.6.3: {}

  jest-regex-util@30.0.1: {}

  jest-resolve-dependencies@29.7.0:
    dependencies:
      jest-regex-util: 29.6.3
      jest-snapshot: 29.7.0
    transitivePeerDependencies:
      - supports-color

  jest-resolve@29.7.0:
    dependencies:
      chalk: 4.1.2
      graceful-fs: 4.2.11
      jest-haste-map: 29.7.0
      jest-pnp-resolver: 1.2.3(jest-resolve@29.7.0)
      jest-util: 29.7.0
      jest-validate: 29.7.0
      resolve: 1.22.10
      resolve.exports: 2.0.3
      slash: 3.0.0

  jest-runner@29.7.0:
    dependencies:
      '@jest/console': 29.7.0
      '@jest/environment': 29.7.0
      '@jest/test-result': 29.7.0
      '@jest/transform': 29.7.0
      '@jest/types': 29.6.3
      '@types/node': 24.3.0
      chalk: 4.1.2
      emittery: 0.13.1
      graceful-fs: 4.2.11
      jest-docblock: 29.7.0
      jest-environment-node: 29.7.0
      jest-haste-map: 29.7.0
      jest-leak-detector: 29.7.0
      jest-message-util: 29.7.0
      jest-resolve: 29.7.0
      jest-runtime: 29.7.0
      jest-util: 29.7.0
      jest-watcher: 29.7.0
      jest-worker: 29.7.0
      p-limit: 3.1.0
      source-map-support: 0.5.13
    transitivePeerDependencies:
      - supports-color

  jest-runtime@29.7.0:
    dependencies:
      '@jest/environment': 29.7.0
      '@jest/fake-timers': 29.7.0
      '@jest/globals': 29.7.0
      '@jest/source-map': 29.6.3
      '@jest/test-result': 29.7.0
      '@jest/transform': 29.7.0
      '@jest/types': 29.6.3
      '@types/node': 24.3.0
      chalk: 4.1.2
      cjs-module-lexer: 1.4.3
      collect-v8-coverage: 1.0.2
      glob: 7.2.3
      graceful-fs: 4.2.11
      jest-haste-map: 29.7.0
      jest-message-util: 29.7.0
      jest-mock: 29.7.0
      jest-regex-util: 29.6.3
      jest-resolve: 29.7.0
      jest-snapshot: 29.7.0
      jest-util: 29.7.0
      slash: 3.0.0
      strip-bom: 4.0.0
    transitivePeerDependencies:
      - supports-color

  jest-snapshot@29.7.0:
    dependencies:
      '@babel/core': 7.28.3
      '@babel/generator': 7.28.3
      '@babel/plugin-syntax-jsx': 7.27.1(@babel/core@7.28.3)
      '@babel/plugin-syntax-typescript': 7.27.1(@babel/core@7.28.3)
      '@babel/types': 7.28.2
      '@jest/expect-utils': 29.7.0
      '@jest/transform': 29.7.0
      '@jest/types': 29.6.3
      babel-preset-current-node-syntax: 1.2.0(@babel/core@7.28.3)
      chalk: 4.1.2
      expect: 29.7.0
      graceful-fs: 4.2.11
      jest-diff: 29.7.0
      jest-get-type: 29.6.3
      jest-matcher-utils: 29.7.0
      jest-message-util: 29.7.0
      jest-util: 29.7.0
      natural-compare: 1.4.0
      pretty-format: 29.7.0
      semver: 7.7.2
    transitivePeerDependencies:
      - supports-color

  jest-util@29.7.0:
    dependencies:
      '@jest/types': 29.6.3
      '@types/node': 24.3.0
      chalk: 4.1.2
      ci-info: 3.9.0
      graceful-fs: 4.2.11
      picomatch: 2.3.1

  jest-util@30.0.5:
    dependencies:
      '@jest/types': 30.0.5
      '@types/node': 24.3.0
      chalk: 4.1.2
      ci-info: 4.3.0
      graceful-fs: 4.2.11
      picomatch: 4.0.3

  jest-validate@29.7.0:
    dependencies:
      '@jest/types': 29.6.3
      camelcase: 6.3.0
      chalk: 4.1.2
      jest-get-type: 29.6.3
      leven: 3.1.0
      pretty-format: 29.7.0

  jest-watcher@29.7.0:
    dependencies:
      '@jest/test-result': 29.7.0
      '@jest/types': 29.6.3
      '@types/node': 24.3.0
      ansi-escapes: 4.3.2
      chalk: 4.1.2
      emittery: 0.13.1
      jest-util: 29.7.0
      string-length: 4.0.2

  jest-worker@29.7.0:
    dependencies:
      '@types/node': 24.3.0
      jest-util: 29.7.0
      merge-stream: 2.0.0
      supports-color: 8.1.1

  jest@29.7.0(@types/node@24.3.0)(ts-node@10.9.2(@types/node@24.3.0)(typescript@5.9.2)):
    dependencies:
      '@jest/core': 29.7.0(ts-node@10.9.2(@types/node@24.3.0)(typescript@5.9.2))
      '@jest/types': 29.6.3
      import-local: 3.2.0
      jest-cli: 29.7.0(@types/node@24.3.0)(ts-node@10.9.2(@types/node@24.3.0)(typescript@5.9.2))
    transitivePeerDependencies:
      - '@types/node'
      - babel-plugin-macros
      - supports-color
      - ts-node

  joi@17.13.3:
    dependencies:
      '@hapi/hoek': 9.3.0
      '@hapi/topo': 5.1.0
      '@sideway/address': 4.1.5
      '@sideway/formula': 3.0.1
      '@sideway/pinpoint': 2.0.0

  js-tokens@4.0.0: {}

  js-tokens@9.0.1: {}

  js-yaml@3.14.1:
    dependencies:
      argparse: 1.0.10
      esprima: 4.0.1

  js-yaml@4.1.0:
    dependencies:
      argparse: 2.0.1

  jsdom@20.0.3:
    dependencies:
      abab: 2.0.6
      acorn: 8.15.0
      acorn-globals: 7.0.1
      cssom: 0.5.0
      cssstyle: 2.3.0
      data-urls: 3.0.2
      decimal.js: 10.6.0
      domexception: 4.0.0
      escodegen: 2.1.0
      form-data: 4.0.4
      html-encoding-sniffer: 3.0.0
      http-proxy-agent: 5.0.0
      https-proxy-agent: 5.0.1
      is-potential-custom-element-name: 1.0.1
      nwsapi: 2.2.21
      parse5: 7.3.0
      saxes: 6.0.0
      symbol-tree: 3.2.4
      tough-cookie: 4.1.4
      w3c-xmlserializer: 4.0.0
      webidl-conversions: 7.0.0
      whatwg-encoding: 2.0.0
      whatwg-mimetype: 3.0.0
      whatwg-url: 11.0.0
      ws: 8.18.3
      xml-name-validator: 4.0.0
    transitivePeerDependencies:
      - bufferutil
      - supports-color
      - utf-8-validate

  jsesc@3.1.0: {}

  json-buffer@3.0.1: {}

  json-parse-even-better-errors@2.3.1: {}

  json-schema-traverse@0.4.1: {}

  json-stable-stringify-without-jsonify@1.0.1: {}

  json-stringify-safe@5.0.1: {}

  json5@1.0.2:
    dependencies:
      minimist: 1.2.8

  json5@2.2.3: {}

  jsonfile@6.2.0:
    dependencies:
      universalify: 2.0.1
    optionalDependencies:
      graceful-fs: 4.2.11

  jsx-ast-utils@3.3.5:
    dependencies:
      array-includes: 3.1.9
      array.prototype.flat: 1.3.3
      object.assign: 4.1.7
      object.values: 1.2.1

  keyv@4.5.4:
    dependencies:
      json-buffer: 3.0.1

  kleur@3.0.3: {}

  kleur@4.1.5: {}

  language-subtag-registry@0.3.23: {}

  language-tags@1.0.9:
    dependencies:
      language-subtag-registry: 0.3.23

  leven@3.1.0: {}

  levn@0.4.1:
    dependencies:
      prelude-ls: 1.2.1
      type-check: 0.4.0

  lines-and-columns@1.2.4: {}

  load-json-file@6.2.0:
    dependencies:
      graceful-fs: 4.2.11
      parse-json: 5.2.0
      strip-bom: 4.0.0
      type-fest: 0.6.0

  locate-path@5.0.0:
    dependencies:
      p-locate: 4.1.0

  locate-path@6.0.0:
    dependencies:
      p-locate: 5.0.0

  lodash-es@4.17.21: {}

  lodash.clonedeep@4.5.0: {}

  lodash.memoize@4.1.2: {}

  lodash.merge@4.6.2: {}

  lodash@4.17.21: {}

  long@5.3.2: {}

  loose-envify@1.4.0:
    dependencies:
      js-tokens: 4.0.0

  loupe@3.2.1: {}

  lru-cache@11.1.0: {}

  lru-cache@5.1.1:
    dependencies:
      yallist: 3.1.1

  magic-string@0.30.18:
    dependencies:
      '@jridgewell/sourcemap-codec': 1.5.5

  make-dir@4.0.0:
    dependencies:
      semver: 7.7.2

  make-error@1.3.6: {}

  makeerror@1.0.12:
    dependencies:
      tmpl: 1.0.5

  map-age-cleaner@0.1.3:
    dependencies:
      p-defer: 1.0.0

  map-obj@4.3.0: {}

  math-intrinsics@1.1.0: {}

  mem@8.1.1:
    dependencies:
      map-age-cleaner: 0.1.3
      mimic-fn: 3.1.0

  merge-stream@2.0.0: {}

  merge2@1.4.1: {}

  micromatch@4.0.8:
    dependencies:
      braces: 3.0.3
      picomatch: 2.3.1

  mime-db@1.52.0: {}

  mime-types@2.1.35:
    dependencies:
      mime-db: 1.52.0

  mime@3.0.0: {}

  mimic-fn@2.1.0: {}

  mimic-fn@3.1.0: {}

  miniflare@4.20250829.0:
    dependencies:
      '@cspotcode/source-map-support': 0.8.1
      acorn: 8.14.0
      acorn-walk: 8.3.2
      exit-hook: 2.2.1
      glob-to-regexp: 0.4.1
      sharp: 0.33.5
      stoppable: 1.1.0
      undici: 7.15.0
      workerd: 1.20250829.0
      ws: 8.18.0
      youch: 4.1.0-beta.10
      zod: 3.22.3
    transitivePeerDependencies:
      - bufferutil
      - utf-8-validate

  minimatch@10.0.3:
    dependencies:
      '@isaacs/brace-expansion': 5.0.0

  minimatch@3.1.2:
    dependencies:
      brace-expansion: 1.1.12

  minimatch@9.0.3:
    dependencies:
      brace-expansion: 2.0.2

  minimist@1.2.8: {}

  minipass@7.1.2: {}

  mri@1.2.0: {}

  ms@2.1.3: {}

  nanoid@3.3.11: {}

  natural-compare@1.4.0: {}

  ndarray@1.0.19:
    dependencies:
      iota-array: 1.0.0
      is-buffer: 1.1.6

  ndjson@2.0.0:
    dependencies:
      json-stringify-safe: 5.0.1
      minimist: 1.2.8
      readable-stream: 3.6.2
      split2: 3.2.2
      through2: 4.0.2

  neo-async@2.6.2: {}

  node-domexception@1.0.0: {}

  node-fetch@2.7.0:
    dependencies:
      whatwg-url: 5.0.0

  node-int64@0.4.0: {}

  node-releases@2.0.19: {}

  normalize-path@3.0.0: {}

  normalize-registry-url@2.0.0: {}

  npm-run-path@4.0.1:
    dependencies:
      path-key: 3.1.1

  nwsapi@2.2.21: {}

  object-assign@4.1.1: {}

  object-inspect@1.13.4: {}

  object-keys@1.1.1: {}

  object.assign@4.1.7:
    dependencies:
      call-bind: 1.0.8
      call-bound: 1.0.4
      define-properties: 1.2.1
      es-object-atoms: 1.1.1
      has-symbols: 1.1.0
      object-keys: 1.1.1

  object.entries@1.1.9:
    dependencies:
      call-bind: 1.0.8
      call-bound: 1.0.4
      define-properties: 1.2.1
      es-object-atoms: 1.1.1

  object.fromentries@2.0.8:
    dependencies:
      call-bind: 1.0.8
      define-properties: 1.2.1
      es-abstract: 1.24.0
      es-object-atoms: 1.1.1

  object.groupby@1.0.3:
    dependencies:
      call-bind: 1.0.8
      define-properties: 1.2.1
      es-abstract: 1.24.0

  object.values@1.2.1:
    dependencies:
      call-bind: 1.0.8
      call-bound: 1.0.4
      define-properties: 1.2.1
      es-object-atoms: 1.1.1

  ohash@2.0.11: {}

  once@1.4.0:
    dependencies:
      wrappy: 1.0.2

  onetime@5.1.2:
    dependencies:
      mimic-fn: 2.1.0

  onnxruntime-common@1.21.0: {}

  onnxruntime-web@1.21.0:
    dependencies:
      flatbuffers: 25.2.10
      guid-typescript: 1.0.9
      long: 5.3.2
      onnxruntime-common: 1.21.0
      platform: 1.3.6
      protobufjs: 7.5.4

  openai@4.104.0(ws@8.18.3)(zod@3.25.76):
    dependencies:
      '@types/node': 18.19.123
      '@types/node-fetch': 2.6.13
      abort-controller: 3.0.0
      agentkeepalive: 4.6.0
      form-data-encoder: 1.7.2
      formdata-node: 4.4.1
      node-fetch: 2.7.0
    optionalDependencies:
      ws: 8.18.3
      zod: 3.25.76
    transitivePeerDependencies:
      - encoding

  openapi-types@12.1.3: {}

  optionator@0.9.4:
    dependencies:
      deep-is: 0.1.4
      fast-levenshtein: 2.0.6
      levn: 0.4.1
      prelude-ls: 1.2.1
      type-check: 0.4.0
      word-wrap: 1.2.5

  own-keys@1.0.1:
    dependencies:
      get-intrinsic: 1.3.0
      object-keys: 1.1.1
      safe-push-apply: 1.0.0

  p-defer@1.0.0: {}

  p-filter@2.1.0:
    dependencies:
      p-map: 2.1.0

  p-limit@2.3.0:
    dependencies:
      p-try: 2.2.0

  p-limit@3.1.0:
    dependencies:
      yocto-queue: 0.1.0

  p-locate@4.1.0:
    dependencies:
      p-limit: 2.3.0

  p-locate@5.0.0:
    dependencies:
      p-limit: 3.1.0

  p-map@2.1.0: {}

  p-try@2.2.0: {}

  package-json-from-dist@1.0.1: {}

  parent-module@1.0.1:
    dependencies:
      callsites: 3.1.0

  parse-json@5.2.0:
    dependencies:
      '@babel/code-frame': 7.27.1
      error-ex: 1.3.2
      json-parse-even-better-errors: 2.3.1
      lines-and-columns: 1.2.4

  parse-ms@2.1.0: {}

  parse5@7.3.0:
    dependencies:
      entities: 6.0.1

  path-absolute@1.0.1: {}

  path-exists@4.0.0: {}

  path-is-absolute@1.0.1: {}

  path-key@3.1.1: {}

  path-name@1.0.0: {}

  path-parse@1.0.7: {}

  path-root-regex@0.1.2: {}

  path-root@0.1.1:
    dependencies:
      path-root-regex: 0.1.2

  path-scurry@2.0.0:
    dependencies:
      lru-cache: 11.1.0
      minipass: 7.1.2

  path-temp@2.1.0:
    dependencies:
      unique-string: 2.0.0

  path-to-regexp@6.3.0: {}

  path-type@4.0.0: {}

  pathe@2.0.3: {}

  pathval@2.0.1: {}

  picocolors@1.1.1: {}

  picomatch@2.3.1: {}

  picomatch@3.0.1: {}

  picomatch@4.0.3: {}

  pirates@4.0.7: {}

  pkg-dir@4.2.0:
    dependencies:
      find-up: 4.1.0

  platform@1.3.6: {}

  pnpm-sync-dependencies-meta-injected@0.0.14:
    dependencies:
      '@pnpm/find-workspace-dir': 6.0.3
      '@pnpm/find-workspace-packages': 6.0.9(@pnpm/logger@5.2.0)
      '@pnpm/fs.hard-link-dir': 2.0.1(@pnpm/logger@5.2.0)
      '@pnpm/logger': 5.2.0
      '@pnpm/read-project-manifest': 5.0.11
      debug: 4.4.1(supports-color@9.4.0)
      fs-extra: 11.3.1
      proper-lockfile: 4.1.2
      resolve-package-path: 4.0.3
      supports-color: 9.4.0
      watcher: 2.3.1
      yargs: 17.7.2

  possible-typed-array-names@1.1.0: {}

  postcss@8.5.6:
    dependencies:
      nanoid: 3.3.11
      picocolors: 1.1.1
      source-map-js: 1.2.1

  prelude-ls@1.2.1: {}

  prettier-plugin-organize-imports@3.2.4(prettier@2.8.8)(typescript@5.9.2):
    dependencies:
      prettier: 2.8.8
      typescript: 5.9.2

  prettier@2.8.8: {}

  pretty-bytes@5.6.0: {}

  pretty-format@29.7.0:
    dependencies:
      '@jest/schemas': 29.6.3
      ansi-styles: 5.2.0
      react-is: 18.3.1

  pretty-format@30.0.5:
    dependencies:
      '@jest/schemas': 30.0.5
      ansi-styles: 5.2.0
      react-is: 18.3.1

  pretty-ms@7.0.1:
    dependencies:
      parse-ms: 2.1.0

  pretty-quick@3.3.1(prettier@2.8.8):
    dependencies:
      execa: 4.1.0
      find-up: 4.1.0
      ignore: 5.3.2
      mri: 1.2.0
      picocolors: 1.1.1
      picomatch: 3.0.1
      prettier: 2.8.8
      tslib: 2.8.1

  printable-characters@1.0.42: {}

  promise-make-counter@1.0.2:
    dependencies:
      promise-make-naked: 3.0.2

  promise-make-naked@3.0.2: {}

  prompts@2.4.2:
    dependencies:
      kleur: 3.0.3
      sisteransi: 1.0.5

  prop-types@15.8.1:
    dependencies:
      loose-envify: 1.4.0
      object-assign: 4.1.1
      react-is: 16.13.1

  proper-lockfile@4.1.2:
    dependencies:
      graceful-fs: 4.2.11
      retry: 0.12.0
      signal-exit: 3.0.7

  proto-list@1.2.4: {}

  protobufjs@7.5.4:
    dependencies:
      '@protobufjs/aspromise': 1.1.2
      '@protobufjs/base64': 1.1.2
      '@protobufjs/codegen': 2.0.4
      '@protobufjs/eventemitter': 1.1.0
      '@protobufjs/fetch': 1.1.0
      '@protobufjs/float': 1.0.2
      '@protobufjs/inquire': 1.1.0
      '@protobufjs/path': 1.1.2
      '@protobufjs/pool': 1.1.0
      '@protobufjs/utf8': 1.1.0
      '@types/node': 24.3.0
      long: 5.3.2

  proxy-from-env@1.1.0: {}

  psl@1.15.0:
    dependencies:
      punycode: 2.3.1

  pump@3.0.3:
    dependencies:
      end-of-stream: 1.4.5
      once: 1.4.0

  punycode@2.3.1: {}

  pure-rand@6.1.0: {}

  querystringify@2.2.0: {}

  queue-microtask@1.2.3: {}

  quick-lru@4.0.1: {}

  react-dom@18.3.1(react@18.3.1):
    dependencies:
      loose-envify: 1.4.0
      react: 18.3.1
      scheduler: 0.23.2

  react-is@16.13.1: {}

  react-is@18.3.1: {}

  react-refresh@0.17.0: {}

  react-router-dom@7.8.2(react-dom@18.3.1(react@18.3.1))(react@18.3.1):
    dependencies:
      react: 18.3.1
      react-dom: 18.3.1(react@18.3.1)
      react-router: 7.8.2(react-dom@18.3.1(react@18.3.1))(react@18.3.1)

  react-router@7.8.2(react-dom@18.3.1(react@18.3.1))(react@18.3.1):
    dependencies:
      cookie: 1.0.2
      react: 18.3.1
      set-cookie-parser: 2.7.1
    optionalDependencies:
      react-dom: 18.3.1(react@18.3.1)

  react@18.3.1:
    dependencies:
      loose-envify: 1.4.0

  read-ini-file@4.0.0:
    dependencies:
      ini: 3.0.1
      strip-bom: 4.0.0

  read-yaml-file@2.1.0:
    dependencies:
      js-yaml: 4.1.0
      strip-bom: 4.0.0

  readable-stream@3.6.2:
    dependencies:
      inherits: 2.0.4
      string_decoder: 1.3.0
      util-deprecate: 1.0.2

  realpath-missing@1.1.0: {}

  reflect.getprototypeof@1.0.10:
    dependencies:
      call-bind: 1.0.8
      define-properties: 1.2.1
      es-abstract: 1.24.0
      es-errors: 1.3.0
      es-object-atoms: 1.1.1
      get-intrinsic: 1.3.0
      get-proto: 1.0.1
      which-builtin-type: 1.2.1

  regexp.prototype.flags@1.5.4:
    dependencies:
      call-bind: 1.0.8
      define-properties: 1.2.1
      es-errors: 1.3.0
      get-proto: 1.0.1
      gopd: 1.2.0
      set-function-name: 2.0.2

  require-directory@2.1.1: {}

  requires-port@1.0.0: {}

  resolve-cwd@3.0.0:
    dependencies:
      resolve-from: 5.0.0

  resolve-from@4.0.0: {}

  resolve-from@5.0.0: {}

  resolve-package-path@4.0.3:
    dependencies:
      path-root: 0.1.1

  resolve.exports@2.0.3: {}

  resolve@1.22.10:
    dependencies:
      is-core-module: 2.16.1
      path-parse: 1.0.7
      supports-preserve-symlinks-flag: 1.0.0

  resolve@2.0.0-next.5:
    dependencies:
      is-core-module: 2.16.1
      path-parse: 1.0.7
      supports-preserve-symlinks-flag: 1.0.0

  retry@0.12.0: {}

  reusify@1.1.0: {}

  right-pad@1.1.1: {}

  rimraf@3.0.2:
    dependencies:
      glob: 7.2.3

  rimraf@6.0.1:
    dependencies:
      glob: 11.0.3
      package-json-from-dist: 1.0.1

  robot3@0.4.1: {}

  rollup@4.50.0:
    dependencies:
      '@types/estree': 1.0.8
    optionalDependencies:
      '@rollup/rollup-android-arm-eabi': 4.50.0
      '@rollup/rollup-android-arm64': 4.50.0
      '@rollup/rollup-darwin-arm64': 4.50.0
      '@rollup/rollup-darwin-x64': 4.50.0
      '@rollup/rollup-freebsd-arm64': 4.50.0
      '@rollup/rollup-freebsd-x64': 4.50.0
      '@rollup/rollup-linux-arm-gnueabihf': 4.50.0
      '@rollup/rollup-linux-arm-musleabihf': 4.50.0
      '@rollup/rollup-linux-arm64-gnu': 4.50.0
      '@rollup/rollup-linux-arm64-musl': 4.50.0
      '@rollup/rollup-linux-loongarch64-gnu': 4.50.0
      '@rollup/rollup-linux-ppc64-gnu': 4.50.0
      '@rollup/rollup-linux-riscv64-gnu': 4.50.0
      '@rollup/rollup-linux-riscv64-musl': 4.50.0
      '@rollup/rollup-linux-s390x-gnu': 4.50.0
      '@rollup/rollup-linux-x64-gnu': 4.50.0
      '@rollup/rollup-linux-x64-musl': 4.50.0
      '@rollup/rollup-openharmony-arm64': 4.50.0
      '@rollup/rollup-win32-arm64-msvc': 4.50.0
      '@rollup/rollup-win32-ia32-msvc': 4.50.0
      '@rollup/rollup-win32-x64-msvc': 4.50.0
      fsevents: 2.3.3

  run-parallel@1.2.0:
    dependencies:
      queue-microtask: 1.2.3

  rxjs@7.8.2:
    dependencies:
      tslib: 2.8.1

  safe-array-concat@1.1.3:
    dependencies:
      call-bind: 1.0.8
      call-bound: 1.0.4
      get-intrinsic: 1.3.0
      has-symbols: 1.1.0
      isarray: 2.0.5

  safe-buffer@5.2.1: {}

  safe-execa@0.1.2:
    dependencies:
      '@zkochan/which': 2.0.3
      execa: 5.1.1
      path-name: 1.0.0

  safe-push-apply@1.0.0:
    dependencies:
      es-errors: 1.3.0
      isarray: 2.0.5

  safe-regex-test@1.1.0:
    dependencies:
      call-bound: 1.0.4
      es-errors: 1.3.0
      is-regex: 1.2.1

  safer-buffer@2.1.2: {}

  saxes@6.0.0:
    dependencies:
      xmlchars: 2.2.0

  scheduler@0.23.2:
    dependencies:
      loose-envify: 1.4.0

  semver@6.3.1: {}

  semver@7.7.2: {}

  set-cookie-parser@2.7.1: {}

  set-function-length@1.2.2:
    dependencies:
      define-data-property: 1.1.4
      es-errors: 1.3.0
      function-bind: 1.1.2
      get-intrinsic: 1.3.0
      gopd: 1.2.0
      has-property-descriptors: 1.0.2

  set-function-name@2.0.2:
    dependencies:
      define-data-property: 1.1.4
      es-errors: 1.3.0
      functions-have-names: 1.2.3
      has-property-descriptors: 1.0.2

  set-proto@1.0.0:
    dependencies:
      dunder-proto: 1.0.1
      es-errors: 1.3.0
      es-object-atoms: 1.1.1

  sharp@0.33.5:
    dependencies:
      color: 4.2.3
      detect-libc: 2.0.4
      semver: 7.7.2
    optionalDependencies:
      '@img/sharp-darwin-arm64': 0.33.5
      '@img/sharp-darwin-x64': 0.33.5
      '@img/sharp-libvips-darwin-arm64': 1.0.4
      '@img/sharp-libvips-darwin-x64': 1.0.4
      '@img/sharp-libvips-linux-arm': 1.0.5
      '@img/sharp-libvips-linux-arm64': 1.0.4
      '@img/sharp-libvips-linux-s390x': 1.0.4
      '@img/sharp-libvips-linux-x64': 1.0.4
      '@img/sharp-libvips-linuxmusl-arm64': 1.0.4
      '@img/sharp-libvips-linuxmusl-x64': 1.0.4
      '@img/sharp-linux-arm': 0.33.5
      '@img/sharp-linux-arm64': 0.33.5
      '@img/sharp-linux-s390x': 0.33.5
      '@img/sharp-linux-x64': 0.33.5
      '@img/sharp-linuxmusl-arm64': 0.33.5
      '@img/sharp-linuxmusl-x64': 0.33.5
      '@img/sharp-wasm32': 0.33.5
      '@img/sharp-win32-ia32': 0.33.5
      '@img/sharp-win32-x64': 0.33.5

  shebang-command@2.0.0:
    dependencies:
      shebang-regex: 3.0.0

  shebang-regex@3.0.0: {}

  shell-quote@1.8.3: {}

  side-channel-list@1.0.0:
    dependencies:
      es-errors: 1.3.0
      object-inspect: 1.13.4

  side-channel-map@1.0.1:
    dependencies:
      call-bound: 1.0.4
      es-errors: 1.3.0
      get-intrinsic: 1.3.0
      object-inspect: 1.13.4

  side-channel-weakmap@1.0.2:
    dependencies:
      call-bound: 1.0.4
      es-errors: 1.3.0
      get-intrinsic: 1.3.0
      object-inspect: 1.13.4
      side-channel-map: 1.0.1

  side-channel@1.1.0:
    dependencies:
      es-errors: 1.3.0
      object-inspect: 1.13.4
      side-channel-list: 1.0.0
      side-channel-map: 1.0.1
      side-channel-weakmap: 1.0.2

  siginfo@2.0.0: {}

  signal-exit@3.0.7: {}

  signal-exit@4.1.0: {}

  simple-swizzle@0.2.2:
    dependencies:
      is-arrayish: 0.3.2

  sisteransi@1.0.5: {}

  slash@3.0.0: {}

  sort-keys@4.2.0:
    dependencies:
      is-plain-obj: 2.1.0

  source-map-js@1.2.1: {}

  source-map-support@0.5.13:
    dependencies:
      buffer-from: 1.1.2
      source-map: 0.6.1

  source-map@0.6.1: {}

  spawn-command@0.0.2: {}

  split2@3.2.2:
    dependencies:
      readable-stream: 3.6.2

  sprintf-js@1.0.3: {}

  stack-utils@2.0.6:
    dependencies:
      escape-string-regexp: 2.0.0

  stackback@0.0.2: {}

  stacktracey@2.1.8:
    dependencies:
      as-table: 1.0.55
      get-source: 2.0.12

  std-env@3.9.0: {}

  stop-iteration-iterator@1.1.0:
    dependencies:
      es-errors: 1.3.0
      internal-slot: 1.1.0

  stoppable@1.1.0: {}

  string-length@4.0.2:
    dependencies:
      char-regex: 1.0.2
      strip-ansi: 6.0.1

  string-width@4.2.3:
    dependencies:
      emoji-regex: 8.0.0
      is-fullwidth-code-point: 3.0.0
      strip-ansi: 6.0.1

  string-width@5.1.2:
    dependencies:
      eastasianwidth: 0.2.0
      emoji-regex: 9.2.2
      strip-ansi: 7.1.0

  string.prototype.includes@2.0.1:
    dependencies:
      call-bind: 1.0.8
      define-properties: 1.2.1
      es-abstract: 1.24.0

  string.prototype.matchall@4.0.12:
    dependencies:
      call-bind: 1.0.8
      call-bound: 1.0.4
      define-properties: 1.2.1
      es-abstract: 1.24.0
      es-errors: 1.3.0
      es-object-atoms: 1.1.1
      get-intrinsic: 1.3.0
      gopd: 1.2.0
      has-symbols: 1.1.0
      internal-slot: 1.1.0
      regexp.prototype.flags: 1.5.4
      set-function-name: 2.0.2
      side-channel: 1.1.0

  string.prototype.repeat@1.0.0:
    dependencies:
      define-properties: 1.2.1
      es-abstract: 1.24.0

  string.prototype.trim@1.2.10:
    dependencies:
      call-bind: 1.0.8
      call-bound: 1.0.4
      define-data-property: 1.1.4
      define-properties: 1.2.1
      es-abstract: 1.24.0
      es-object-atoms: 1.1.1
      has-property-descriptors: 1.0.2

  string.prototype.trimend@1.0.9:
    dependencies:
      call-bind: 1.0.8
      call-bound: 1.0.4
      define-properties: 1.2.1
      es-object-atoms: 1.1.1

  string.prototype.trimstart@1.0.8:
    dependencies:
      call-bind: 1.0.8
      define-properties: 1.2.1
      es-object-atoms: 1.1.1

  string_decoder@1.3.0:
    dependencies:
      safe-buffer: 5.2.1

  strip-ansi@6.0.1:
    dependencies:
      ansi-regex: 5.0.1

  strip-ansi@7.1.0:
    dependencies:
      ansi-regex: 6.2.0

  strip-bom@3.0.0: {}

  strip-bom@4.0.0: {}

  strip-comments-strings@1.2.0: {}

  strip-final-newline@2.0.0: {}

  strip-json-comments@3.1.1: {}

  strip-literal@3.0.0:
    dependencies:
      js-tokens: 9.0.1

  stubborn-fs@1.2.5: {}

  supports-color@10.2.0: {}

  supports-color@7.2.0:
    dependencies:
      has-flag: 4.0.0

  supports-color@8.1.1:
    dependencies:
      has-flag: 4.0.0

  supports-color@9.4.0: {}

  supports-preserve-symlinks-flag@1.0.0: {}

  symbol-tree@3.2.4: {}

  test-exclude@6.0.0:
    dependencies:
      '@istanbuljs/schema': 0.1.3
      glob: 7.2.3
      minimatch: 3.1.2

  text-table@0.2.0: {}

  through2@4.0.2:
    dependencies:
      readable-stream: 3.6.2

  tiny-readdir@2.7.4:
    dependencies:
      promise-make-counter: 1.0.2

  tinybench@2.9.0: {}

  tinyexec@0.3.2: {}

  tinyglobby@0.2.14:
    dependencies:
      fdir: 6.5.0(picomatch@4.0.3)
      picomatch: 4.0.3

  tinypool@1.1.1: {}

  tinyrainbow@2.0.0: {}

  tinyspy@4.0.3: {}

  tmpl@1.0.5: {}

  to-regex-range@5.0.1:
    dependencies:
      is-number: 7.0.0

  tough-cookie@4.1.4:
    dependencies:
      psl: 1.15.0
      punycode: 2.3.1
      universalify: 0.2.0
      url-parse: 1.5.10

  tr46@0.0.3: {}

  tr46@3.0.0:
    dependencies:
      punycode: 2.3.1

  tree-kill@1.2.2: {}

  ts-api-utils@1.4.3(typescript@5.9.2):
    dependencies:
      typescript: 5.9.2

  ts-jest@29.4.1(@babel/core@7.28.3)(@jest/transform@29.7.0)(@jest/types@30.0.5)(babel-jest@29.7.0(@babel/core@7.28.3))(esbuild@0.19.12)(jest-util@30.0.5)(jest@29.7.0(@types/node@24.3.0)(ts-node@10.9.2(@types/node@24.3.0)(typescript@5.9.2)))(typescript@5.9.2):
    dependencies:
      bs-logger: 0.2.6
      fast-json-stable-stringify: 2.1.0
      handlebars: 4.7.8
      jest: 29.7.0(@types/node@24.3.0)(ts-node@10.9.2(@types/node@24.3.0)(typescript@5.9.2))
      json5: 2.2.3
      lodash.memoize: 4.1.2
      make-error: 1.3.6
      semver: 7.7.2
      type-fest: 4.41.0
      typescript: 5.9.2
      yargs-parser: 21.1.1
    optionalDependencies:
      '@babel/core': 7.28.3
      '@jest/transform': 29.7.0
      '@jest/types': 30.0.5
      babel-jest: 29.7.0(@babel/core@7.28.3)
      esbuild: 0.19.12
      jest-util: 30.0.5

  ts-node@10.9.2(@types/node@24.3.0)(typescript@5.9.2):
    dependencies:
      '@cspotcode/source-map-support': 0.8.1
      '@tsconfig/node10': 1.0.11
      '@tsconfig/node12': 1.0.11
      '@tsconfig/node14': 1.0.3
      '@tsconfig/node16': 1.0.4
      '@types/node': 24.3.0
      acorn: 8.15.0
      acorn-walk: 8.3.4
      arg: 4.1.3
      create-require: 1.1.1
      diff: 4.0.2
      make-error: 1.3.6
      typescript: 5.9.2
      v8-compile-cache-lib: 3.0.1
      yn: 3.1.1

  tsconfig-paths@3.15.0:
    dependencies:
      '@types/json5': 0.0.29
      json5: 1.0.2
      minimist: 1.2.8
      strip-bom: 3.0.0

  tslib@2.8.1: {}

  tslog@4.9.3: {}

  type-check@0.4.0:
    dependencies:
      prelude-ls: 1.2.1

  type-detect@4.0.8: {}

  type-fest@0.20.2: {}

  type-fest@0.21.3: {}

  type-fest@0.6.0: {}

  type-fest@4.41.0: {}

  typed-array-buffer@1.0.3:
    dependencies:
      call-bound: 1.0.4
      es-errors: 1.3.0
      is-typed-array: 1.1.15

  typed-array-byte-length@1.0.3:
    dependencies:
      call-bind: 1.0.8
      for-each: 0.3.5
      gopd: 1.2.0
      has-proto: 1.2.0
      is-typed-array: 1.1.15

  typed-array-byte-offset@1.0.4:
    dependencies:
      available-typed-arrays: 1.0.7
      call-bind: 1.0.8
      for-each: 0.3.5
      gopd: 1.2.0
      has-proto: 1.2.0
      is-typed-array: 1.1.15
      reflect.getprototypeof: 1.0.10

  typed-array-length@1.0.7:
    dependencies:
      call-bind: 1.0.8
      for-each: 0.3.5
      gopd: 1.2.0
      is-typed-array: 1.1.15
      possible-typed-array-names: 1.1.0
      reflect.getprototypeof: 1.0.10

  typescript@5.9.2: {}

  ufo@1.6.1: {}

  uglify-js@3.19.3:
    optional: true

  unbox-primitive@1.1.0:
    dependencies:
      call-bound: 1.0.4
      has-bigints: 1.1.0
      has-symbols: 1.1.0
      which-boxed-primitive: 1.1.1

  undici-types@5.26.5: {}

  undici-types@7.10.0: {}

  undici@7.15.0: {}

  unenv@2.0.0-rc.19:
    dependencies:
      defu: 6.1.4
      exsolve: 1.0.7
      ohash: 2.0.11
      pathe: 2.0.3
      ufo: 1.6.1

  unique-string@2.0.0:
    dependencies:
      crypto-random-string: 2.0.0

  universalify@0.2.0: {}

  universalify@2.0.1: {}

  update-browserslist-db@1.1.3(browserslist@4.25.4):
    dependencies:
      browserslist: 4.25.4
      escalade: 3.2.0
      picocolors: 1.1.1

  uri-js@4.4.1:
    dependencies:
      punycode: 2.3.1

  url-parse@1.5.10:
    dependencies:
      querystringify: 2.2.0
      requires-port: 1.0.0

  util-deprecate@1.0.2: {}

  v8-compile-cache-lib@3.0.1: {}

  v8-to-istanbul@9.3.0:
    dependencies:
      '@jridgewell/trace-mapping': 0.3.30
      '@types/istanbul-lib-coverage': 2.0.6
      convert-source-map: 2.0.0

  vite-node@3.2.4(@types/node@24.3.0):
    dependencies:
      cac: 6.7.14
      debug: 4.4.1(supports-color@9.4.0)
      es-module-lexer: 1.7.0
      pathe: 2.0.3
      vite: 5.4.19(@types/node@24.3.0)
    transitivePeerDependencies:
      - '@types/node'
      - less
      - lightningcss
      - sass
      - sass-embedded
      - stylus
      - sugarss
      - supports-color
      - terser

  vite@5.4.19(@types/node@24.3.0):
    dependencies:
      esbuild: 0.21.5
      postcss: 8.5.6
      rollup: 4.50.0
    optionalDependencies:
      '@types/node': 24.3.0
      fsevents: 2.3.3

  vitest@3.2.4(@types/node@24.3.0)(jsdom@20.0.3):
    dependencies:
      '@types/chai': 5.2.2
      '@vitest/expect': 3.2.4
      '@vitest/mocker': 3.2.4(vite@5.4.19(@types/node@24.3.0))
      '@vitest/pretty-format': 3.2.4
      '@vitest/runner': 3.2.4
      '@vitest/snapshot': 3.2.4
      '@vitest/spy': 3.2.4
      '@vitest/utils': 3.2.4
      chai: 5.3.3
      debug: 4.4.1(supports-color@9.4.0)
      expect-type: 1.2.2
      magic-string: 0.30.18
      pathe: 2.0.3
      picomatch: 4.0.3
      std-env: 3.9.0
      tinybench: 2.9.0
      tinyexec: 0.3.2
      tinyglobby: 0.2.14
      tinypool: 1.1.1
      tinyrainbow: 2.0.0
      vite: 5.4.19(@types/node@24.3.0)
      vite-node: 3.2.4(@types/node@24.3.0)
      why-is-node-running: 2.3.0
    optionalDependencies:
      '@types/node': 24.3.0
      jsdom: 20.0.3
    transitivePeerDependencies:
      - less
      - lightningcss
      - msw
      - sass
      - sass-embedded
      - stylus
      - sugarss
      - supports-color
      - terser

  w3c-xmlserializer@4.0.0:
    dependencies:
      xml-name-validator: 4.0.0

  wait-on@8.0.2:
    dependencies:
      axios: 1.11.0
      joi: 17.13.3
      lodash: 4.17.21
      minimist: 1.2.8
      rxjs: 7.8.2
    transitivePeerDependencies:
      - debug

  walker@1.0.8:
    dependencies:
      makeerror: 1.0.12

  watcher@2.3.1:
    dependencies:
      dettle: 1.0.5
      stubborn-fs: 1.2.5
      tiny-readdir: 2.7.4

  wcwidth@1.0.1:
    dependencies:
      defaults: 1.0.4

  web-streams-polyfill@4.0.0-beta.3: {}

  webidl-conversions@3.0.1: {}

  webidl-conversions@7.0.0: {}

  whatwg-encoding@2.0.0:
    dependencies:
      iconv-lite: 0.6.3

  whatwg-mimetype@3.0.0: {}

  whatwg-url@11.0.0:
    dependencies:
      tr46: 3.0.0
      webidl-conversions: 7.0.0

  whatwg-url@5.0.0:
    dependencies:
      tr46: 0.0.3
      webidl-conversions: 3.0.1

  which-boxed-primitive@1.1.1:
    dependencies:
      is-bigint: 1.1.0
      is-boolean-object: 1.2.2
      is-number-object: 1.1.1
      is-string: 1.1.1
      is-symbol: 1.1.1

  which-builtin-type@1.2.1:
    dependencies:
      call-bound: 1.0.4
      function.prototype.name: 1.1.8
      has-tostringtag: 1.0.2
      is-async-function: 2.1.1
      is-date-object: 1.1.0
      is-finalizationregistry: 1.1.1
      is-generator-function: 1.1.0
      is-regex: 1.2.1
      is-weakref: 1.1.1
      isarray: 2.0.5
      which-boxed-primitive: 1.1.1
      which-collection: 1.0.2
      which-typed-array: 1.1.19

  which-collection@1.0.2:
    dependencies:
      is-map: 2.0.3
      is-set: 2.0.3
      is-weakmap: 2.0.2
      is-weakset: 2.0.4

  which-typed-array@1.1.19:
    dependencies:
      available-typed-arrays: 1.0.7
      call-bind: 1.0.8
      call-bound: 1.0.4
      for-each: 0.3.5
      get-proto: 1.0.1
      gopd: 1.2.0
      has-tostringtag: 1.0.2

  which@2.0.2:
    dependencies:
      isexe: 2.0.0

  which@3.0.1:
    dependencies:
      isexe: 2.0.0

  why-is-node-running@2.3.0:
    dependencies:
      siginfo: 2.0.0
      stackback: 0.0.2

  widest-line@3.1.0:
    dependencies:
      string-width: 4.2.3

  word-wrap@1.2.5: {}

  wordwrap@1.0.0: {}

  workerd@1.20250829.0:
    optionalDependencies:
      '@cloudflare/workerd-darwin-64': 1.20250829.0
      '@cloudflare/workerd-darwin-arm64': 1.20250829.0
      '@cloudflare/workerd-linux-64': 1.20250829.0
      '@cloudflare/workerd-linux-arm64': 1.20250829.0
      '@cloudflare/workerd-windows-64': 1.20250829.0

  wrangler@4.33.2:
    dependencies:
      '@cloudflare/kv-asset-handler': 0.4.0
      '@cloudflare/unenv-preset': 2.7.1(unenv@2.0.0-rc.19)(workerd@1.20250829.0)
      blake3-wasm: 2.1.5
      esbuild: 0.25.4
      miniflare: 4.20250829.0
      path-to-regexp: 6.3.0
      unenv: 2.0.0-rc.19
      workerd: 1.20250829.0
    optionalDependencies:
      fsevents: 2.3.3
    transitivePeerDependencies:
      - bufferutil
      - utf-8-validate

  wrap-ansi@7.0.0:
    dependencies:
      ansi-styles: 4.3.0
      string-width: 4.2.3
      strip-ansi: 6.0.1

  wrap-ansi@8.1.0:
    dependencies:
      ansi-styles: 6.2.1
      string-width: 5.1.2
      strip-ansi: 7.1.0

  wrappy@1.0.2: {}

  write-file-atomic@4.0.2:
    dependencies:
      imurmurhash: 0.1.4
      signal-exit: 3.0.7

  write-file-atomic@5.0.1:
    dependencies:
      imurmurhash: 0.1.4
      signal-exit: 4.1.0

  write-yaml-file@5.0.0:
    dependencies:
      js-yaml: 4.1.0
      write-file-atomic: 5.0.1

  ws@8.18.0: {}

  ws@8.18.3: {}

  xml-name-validator@4.0.0: {}

  xmlchars@2.2.0: {}

  y18n@5.0.8: {}

  yallist@3.1.1: {}

  yargs-parser@21.1.1: {}

  yargs@17.7.2:
    dependencies:
      cliui: 8.0.1
      escalade: 3.2.0
      get-caller-file: 2.0.5
      require-directory: 2.1.1
      string-width: 4.2.3
      y18n: 5.0.8
      yargs-parser: 21.1.1

  yn@3.1.1: {}

  yocto-queue@0.1.0: {}

  youch-core@0.3.3:
    dependencies:
      '@poppinss/exception': 1.2.2
      error-stack-parser-es: 1.0.5

  youch@4.1.0-beta.10:
    dependencies:
      '@poppinss/colors': 4.1.5
      '@poppinss/dumper': 0.6.4
      '@speed-highlight/core': 1.2.7
      cookie: 1.0.2
      youch-core: 0.3.3

  zod@3.22.3: {}

  zod@3.25.76: {}<|MERGE_RESOLUTION|>--- conflicted
+++ resolved
@@ -2223,14 +2223,12 @@
   '@sinclair/typebox@0.27.8':
     resolution: {integrity: sha512-+Fj43pSMwJs4KRrH/938Uf+uAELIgVBmQzg/q1YG10djyfA3TnrU8N8XzqCh/okZdszqBQTZf96idMfE5lnwTA==}
 
-<<<<<<< HEAD
+  '@sinclair/typebox@0.34.41':
+    resolution: {integrity: sha512-6gS8pZzSXdyRHTIqoqSVknxolr1kzfy4/CeDnrzsVz8TTIWUbOBr6gnzOmTYJ3eXQNh4IYHIGi5aIL7sOZ2G/g==}
+
   '@sindresorhus/is@7.0.2':
     resolution: {integrity: sha512-d9xRovfKNz1SKieM0qJdO+PQonjnnIfSNWfHYnBSJ9hkjm0ZPw6HlxscDXYstp3z+7V2GOFHc+J0CYrYTjqCJw==}
     engines: {node: '>=18'}
-=======
-  '@sinclair/typebox@0.34.41':
-    resolution: {integrity: sha512-6gS8pZzSXdyRHTIqoqSVknxolr1kzfy4/CeDnrzsVz8TTIWUbOBr6gnzOmTYJ3eXQNh4IYHIGi5aIL7sOZ2G/g==}
->>>>>>> fc360571
 
   '@sinonjs/commons@3.0.1':
     resolution: {integrity: sha512-K3mCHKQ9sVh8o1C9cxkwxaOmXoAMlDxC1mYyHrjqOWEcBjYr76t96zL2zlj5dUGZ3HSw240X1qgH3Mjf1yJWpQ==}
@@ -3239,14 +3237,12 @@
     resolution: {integrity: sha512-2Zks0hf1VLFYI1kbh0I5jP3KHHyCHpkfyHBzsSXRFgl/Bg9mWYfMW8oD+PdMPlEwy5HNsR9JutYy6pMeOh61nw==}
     engines: {node: ^14.15.0 || ^16.10.0 || >=18.0.0}
 
-<<<<<<< HEAD
-  exsolve@1.0.7:
-    resolution: {integrity: sha512-VO5fQUzZtI6C+vx4w/4BWJpg3s/5l+6pRQEHzFRM8WFi4XffSP1Z+4qi7GbjWbvRQEbdIco5mIMq+zX4rPuLrw==}
-=======
   expect@30.1.2:
     resolution: {integrity: sha512-xvHszRavo28ejws8FpemjhwswGj4w/BetHIL8cU49u4sGyXDw2+p3YbeDbj6xzlxi6kWTjIRSTJ+9sNXPnF0Zg==}
     engines: {node: ^18.14.0 || ^20.0.0 || ^22.0.0 || >=24.0.0}
->>>>>>> fc360571
+
+  exsolve@1.0.7:
+    resolution: {integrity: sha512-VO5fQUzZtI6C+vx4w/4BWJpg3s/5l+6pRQEHzFRM8WFi4XffSP1Z+4qi7GbjWbvRQEbdIco5mIMq+zX4rPuLrw==}
 
   fast-deep-equal@3.1.3:
     resolution: {integrity: sha512-f3qQ9oQy9j2AhBe/H9VC91wLmKBCCU/gDOnKNAYG5hswO7BLKj09Hc5HYNz9cGI++xlpDCIgDaitVs03ATR84Q==}
@@ -6658,11 +6654,9 @@
 
   '@sinclair/typebox@0.27.8': {}
 
-<<<<<<< HEAD
+  '@sinclair/typebox@0.34.41': {}
+
   '@sindresorhus/is@7.0.2': {}
-=======
-  '@sinclair/typebox@0.34.41': {}
->>>>>>> fc360571
 
   '@sinonjs/commons@3.0.1':
     dependencies:
@@ -7966,9 +7960,6 @@
       jest-message-util: 29.7.0
       jest-util: 29.7.0
 
-<<<<<<< HEAD
-  exsolve@1.0.7: {}
-=======
   expect@30.1.2:
     dependencies:
       '@jest/expect-utils': 30.1.2
@@ -7977,7 +7968,8 @@
       jest-message-util: 30.1.0
       jest-mock: 30.0.5
       jest-util: 30.0.5
->>>>>>> fc360571
+
+  exsolve@1.0.7: {}
 
   fast-deep-equal@3.1.3: {}
 
