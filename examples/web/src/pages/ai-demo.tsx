import CreativeEditorSDK from '@cesdk/cesdk-js';

import AiApps from '@imgly/plugin-ai-apps-web';
import OpenAiImage from '@imgly/plugin-ai-image-generation-web/open-ai';
import FalAiImage from '@imgly/plugin-ai-image-generation-web/fal-ai';
import FalAiVideo from '@imgly/plugin-ai-video-generation-web/fal-ai';
import Elevenlabs from '@imgly/plugin-ai-audio-generation-web/elevenlabs';
import Anthropic from '@imgly/plugin-ai-text-generation-web/anthropic';
import OpenAIText from '@imgly/plugin-ai-text-generation-web/open-ai';
import FalAiSticker from '@imgly/plugin-ai-sticker-generation-web/fal-ai';

import { useRef } from 'react';
import { rateLimitMiddleware } from '@imgly/plugin-ai-generation-web';
import { Middleware } from '@imgly/plugin-ai-generation-web';
import { RateLimitOptions } from '@imgly/plugin-ai-generation-web';
import {
  testAllTranslations,
  resetTranslations
} from '../utils/testTranslations';

function App() {
  const cesdk = useRef<CreativeEditorSDK>();
  return (
    <div
      style={{ width: '100vw', height: '100vh' }}
      ref={(domElement) => {
        if (domElement != null) {
          CreativeEditorSDK.create(domElement, {
            license: import.meta.env.VITE_CESDK_LICENSE_KEY,
            userId: 'plugins-vercel',
            callbacks: {
              onUpload: 'local',
              onExport: 'download',
              onLoadArchive: 'uploadArchive'
            },
            featureFlags: {
              archiveSceneEnabled: true,
              dangerouslyDisableVideoSupportCheck: false
            },
            ui: {
              elements: {
                navigation: {
                  action: {
                    load: true,
                    export: true
                  }
                }
              }
            }
          }).then(async (instance) => {
            // @ts-ignore
            window.cesdk = instance;
            cesdk.current = instance;

            await Promise.all([
              instance.addDefaultAssetSources(),
              instance.addDemoAssetSources({ sceneMode: 'Video' })
            ]);

            instance.ui.setDockOrder([
              'ly.img.ai.apps.dock',
              ...instance.ui.getDockOrder().filter(({ key }) => {
                return (
                  key !== 'ly.img.video.template' && key !== 'ly.img.template'
                );
              })
            ]);

            instance.ui.setCanvasMenuOrder([
              {
                id: 'ly.img.ai.text.canvasMenu'
              },
              {
                id: `ly.img.ai.image.canvasMenu`
              },
              ...instance.ui.getCanvasMenuOrder()
            ]);

            instance.feature.enable('ly.img.preview', false);
            instance.feature.enable('ly.img.placeholder', false);

            const urlParams = new URLSearchParams(window.location.search);
            let archiveType = urlParams.get('archive');

            // If no archive parameter, add default to URL
            if (!archiveType) {
              archiveType = 'design';
              urlParams.set('archive', 'design');
              const newUrl = `${
                window.location.pathname
              }?${urlParams.toString()}`;
              window.history.replaceState({}, '', newUrl);
            }

            const archiveUrl =
              archiveType === 'video'
                ? 'https://img.ly/showcases/cesdk/cases/ai-editor/ai_editor_video.archive'
                : 'https://img.ly/showcases/cesdk/cases/ai-editor/ai_editor_design.archive';

            await instance.engine.scene.loadFromArchiveURL(archiveUrl);

            const onRateLimitExceeded: RateLimitOptions<any>['onRateLimitExceeded'] =
              () => {
                instance.ui.showDialog({
                  type: 'warning',

                  size: 'large',
                  content:
                    'You’ve reached the generation limit for this demo. To explore further or request extended access, please contact us at ai@img.ly.'
                });

                return false;
              };

            const rateLimitMiddlewareConfig = {
              timeWindowMs: 24 * 60 * 60 * 1000,
              onRateLimitExceeded,
              disable: true
            };

            const imageRateLimitMiddleware: Middleware<any, any> =
              rateLimitMiddleware({
                maxRequests: 5,
                ...rateLimitMiddlewareConfig
              });

            const videoRateLimitMiddleware: Middleware<any, any> =
              rateLimitMiddleware({
                maxRequests: 2,
                ...rateLimitMiddlewareConfig
              });

            const soundRateLimitMiddleware: Middleware<any, any> =
              rateLimitMiddleware({
                maxRequests: 5,
                ...rateLimitMiddlewareConfig
              });

            const errorMiddleware: Middleware<any, any> = async (
              input,
              options,
              next
            ) => {
              return next(input, options).catch((error) => {
                console.error('Error:', error);
                instance.ui.showDialog({
                  type: 'warning',
                  size: 'large',
                  content:
                    'Due to high demand, we’re currently unable to process your request. Please try again shortly — we appreciate your patience!'
                });
                // Throw abort error to stop the generation without further
                // error notification.
                throw new DOMException(
                  'Operation aborted: Rate limit exceeded',
                  'AbortError'
                );
              });
            };

            instance.addPlugin(
              AiApps({
                debug: true,
                dryRun: false,
                providers: {
                  text2text: [
                    Anthropic.AnthropicProvider({
                      middlewares: [
                        errorMiddleware,
                        rateLimitMiddleware({
                          maxRequests: 50,
                          ...rateLimitMiddlewareConfig
                        })
                      ],
                      model: 'claude-3-5-sonnet-20240620',
                      proxyUrl: import.meta.env.VITE_ANTHROPIC_PROXY_URL
                    }),
                    OpenAIText.OpenAIProvider({
                      middlewares: [errorMiddleware],
                      model: 'gpt-4.1-nano-2025-04-14',
                      proxyUrl: import.meta.env.VITE_OPENAI_PROXY_URL
                    })
                  ],
                  text2image: [
                    FalAiImage.RecraftV3({
                      middleware: [imageRateLimitMiddleware, errorMiddleware],
                      proxyUrl: import.meta.env.VITE_FAL_AI_PROXY_URL
                    }),
                    FalAiImage.Recraft20b({
                      middleware: [imageRateLimitMiddleware, errorMiddleware],
                      proxyUrl: import.meta.env.VITE_FAL_AI_PROXY_URL
                    }),
                    FalAiImage.NanoBanana({
                      middleware: [imageRateLimitMiddleware, errorMiddleware],
                      proxyUrl: import.meta.env.VITE_FAL_AI_PROXY_URL
                    }),
                    OpenAiImage.GptImage1.Text2Image({
                      middleware: [imageRateLimitMiddleware, errorMiddleware],
                      proxyUrl: import.meta.env.VITE_OPENAI_PROXY_URL
                    }),
                    FalAiImage.IdeogramV3({
                      middleware: [imageRateLimitMiddleware, errorMiddleware],
                      proxyUrl: import.meta.env.VITE_FAL_AI_PROXY_URL
                    })
                  ],
                  image2image: [
                    FalAiImage.GeminiFlashEdit({
                      middleware: [imageRateLimitMiddleware, errorMiddleware],
                      proxyUrl: import.meta.env.VITE_FAL_AI_PROXY_URL
                    }),
                    FalAiImage.NanoBananaEdit({
                      middleware: [imageRateLimitMiddleware, errorMiddleware],
                      proxyUrl: import.meta.env.VITE_FAL_AI_PROXY_URL
                    }),
                    OpenAiImage.GptImage1.Image2Image({
                      middleware: [imageRateLimitMiddleware, errorMiddleware],
                      proxyUrl: import.meta.env.VITE_OPENAI_PROXY_URL
                    }),
                    FalAiImage.FluxProKontextEdit({
                      middleware: [imageRateLimitMiddleware, errorMiddleware],
                      proxyUrl: import.meta.env.VITE_FAL_AI_PROXY_URL
                    }),
                    FalAiImage.FluxProKontextMaxEdit({
                      middleware: [imageRateLimitMiddleware, errorMiddleware],
                      proxyUrl: import.meta.env.VITE_FAL_AI_PROXY_URL
                    }),
                    FalAiImage.QwenImageEdit({
                      middleware: [imageRateLimitMiddleware, errorMiddleware],
                      proxyUrl: import.meta.env.VITE_FAL_AI_PROXY_URL
                    }),
                    FalAiImage.IdeogramV3Remix({
                      middleware: [imageRateLimitMiddleware, errorMiddleware],
                      proxyUrl: import.meta.env.VITE_FAL_AI_PROXY_URL
                    })
                  ],
                  text2video: [
                    FalAiVideo.MinimaxVideo01Live({
                      middleware: [videoRateLimitMiddleware, errorMiddleware],
                      proxyUrl: import.meta.env.VITE_FAL_AI_PROXY_URL
                    }),
                    FalAiVideo.Veo3TextToVideo({
                      middleware: [videoRateLimitMiddleware, errorMiddleware],
                      proxyUrl: import.meta.env.VITE_FAL_AI_PROXY_URL
                    }),
                    FalAiVideo.KlingVideoV21MasterTextToVideo({
                      middleware: [videoRateLimitMiddleware, errorMiddleware],
                      proxyUrl: import.meta.env.VITE_FAL_AI_PROXY_URL
                    }),
                    FalAiVideo.PixverseV35TextToVideo({
                      middleware: [videoRateLimitMiddleware, errorMiddleware],
                      proxyUrl: import.meta.env.VITE_FAL_AI_PROXY_URL
                    }),
                    FalAiVideo.ByteDanceSeedanceV1ProTextToVideo({
                      middleware: [videoRateLimitMiddleware, errorMiddleware],
                      proxyUrl: import.meta.env.VITE_FAL_AI_PROXY_URL
                    })
                  ],
                  image2video: [
                    FalAiVideo.MinimaxVideo01LiveImageToVideo({
                      middleware: [videoRateLimitMiddleware, errorMiddleware],
                      proxyUrl: import.meta.env.VITE_FAL_AI_PROXY_URL
                    }),
                    FalAiVideo.KlingVideoV21MasterImageToVideo({
                      middleware: [videoRateLimitMiddleware, errorMiddleware],
                      proxyUrl: import.meta.env.VITE_FAL_AI_PROXY_URL
                    }),
<<<<<<< HEAD
                    FalAiVideo.MinimaxHailuo02StandardImageToVideo({
=======
                    FalAiVideo.ByteDanceSeedanceV1ProImageToVideo({
>>>>>>> 7afb3f3e
                      middleware: [videoRateLimitMiddleware, errorMiddleware],
                      proxyUrl: import.meta.env.VITE_FAL_AI_PROXY_URL
                    })
                  ],
                  text2speech: Elevenlabs.ElevenMultilingualV2({
                    middleware: [soundRateLimitMiddleware, errorMiddleware],
                    proxyUrl: import.meta.env.VITE_ELEVENLABS_PROXY_URL
                  }),
                  text2sound: [
                    Elevenlabs.ElevenSoundEffects({
                      middleware: [soundRateLimitMiddleware, errorMiddleware],
                      proxyUrl: import.meta.env.VITE_ELEVENLABS_PROXY_URL
                    })
                  ],
                  text2sticker: FalAiSticker.Recraft20b({
                    middleware: [imageRateLimitMiddleware, errorMiddleware],
                    proxyUrl: import.meta.env.VITE_FAL_AI_PROXY_URL
                  })
                }
              })
            );

            instance.ui.setNavigationBarOrder([
              'sceneModeToggle',
              'testTranslations',
              'featureApiCustomizations',
              ...instance.ui.getNavigationBarOrder()
            ]);

            const gitBranch = import.meta.env.VITE_GIT_BRANCH;
            if (gitBranch) {
              instance.ui.registerComponent(
                'ly.img.title.navigationBar',
                ({ builder }) => {
                  builder.Heading('gitBranchDisplay', {
                    content: gitBranch
                  });
                }
              );
            }
            instance.ui.registerComponent('sceneModeToggle', ({ builder }) => {
              builder.Button('sceneModeToggle', {
                label: archiveType === 'video' ? 'Video Mode' : 'Design Mode',
                icon: '@imgly/Replace',
                variant: 'regular',
                onClick: () => {
                  if (archiveType === 'video') {
                    window.location.search = '?archive=design';
                  } else {
                    window.location.search = '?archive=video';
                  }
                }
              });
            });
            instance.ui.registerComponent('testTranslations', ({ builder }) => {
              builder.Button('testTranslations', {
                label: 'Test Translations',
                icon: '@imgly/Text',
                variant: 'regular',
                onClick: () => {
                  testAllTranslations(instance);
                  // Expose reset function for debugging
                  // @ts-ignore
                  window.resetTranslations = () => resetTranslations(instance);
                }
              });
            });
            
            instance.ui.registerComponent('featureApiCustomizations', ({ builder }) => {
              const isFeatureEnabled = (featureId: string) => {
                try {
                  return instance.feature.isEnabled(featureId, { engine: instance.engine });
                } catch {
                  return false;
                }
              };

              builder.Dropdown('featureApiCustomizations', {
                label: 'Feature API',
                icon: '@imgly/Settings',
                variant: 'regular',
                children: () => {
                  // Core Features
                  builder.Dropdown('coreFeatures', {
                    label: 'Core Features',
                    children: () => {
                      builder.Button('providerSelect', {
                        label: 'ly.img.plugin-ai-image-generation-web.providerSelect',
                        icon: isFeatureEnabled('ly.img.plugin-ai-image-generation-web.providerSelect') ? '@imgly/ToggleIconOn' : '@imgly/ToggleIconOff',
                        onClick: () => {
                          const key = 'ly.img.plugin-ai-image-generation-web.providerSelect';
                          const enabled = !isFeatureEnabled(key);
                          instance.feature.enable(key, enabled);
                          console.log(`Feature ${key}: ${enabled ? 'ON' : 'OFF'}`);
                        }
                      });
                      builder.Button('quickAction', {
                        label: 'ly.img.plugin-ai-image-generation-web.quickAction',
                        icon: isFeatureEnabled('ly.img.plugin-ai-image-generation-web.quickAction') ? '@imgly/ToggleIconOn' : '@imgly/ToggleIconOff',
                        onClick: () => {
                          const key = 'ly.img.plugin-ai-image-generation-web.quickAction';
                          const enabled = !isFeatureEnabled(key);
                          instance.feature.enable(key, enabled);
                          console.log(`Feature ${key}: ${enabled ? 'ON' : 'OFF'}`);
                        }
                      });
                      builder.Button('quickActionProviderSelect', {
                        label: 'ly.img.plugin-ai-image-generation-web.quickAction.providerSelect',
                        icon: isFeatureEnabled('ly.img.plugin-ai-image-generation-web.quickAction.providerSelect') ? '@imgly/ToggleIconOn' : '@imgly/ToggleIconOff',
                        onClick: () => {
                          const key = 'ly.img.plugin-ai-image-generation-web.quickAction.providerSelect';
                          const enabled = !isFeatureEnabled(key);
                          instance.feature.enable(key, enabled);
                          console.log(`Feature ${key}: ${enabled ? 'ON' : 'OFF'}`);
                        }
                      });
                      builder.Button('fromText', {
                        label: 'ly.img.plugin-ai-image-generation-web.fromText',
                        icon: isFeatureEnabled('ly.img.plugin-ai-image-generation-web.fromText') ? '@imgly/ToggleIconOn' : '@imgly/ToggleIconOff',
                        onClick: () => {
                          const key = 'ly.img.plugin-ai-image-generation-web.fromText';
                          const enabled = !isFeatureEnabled(key);
                          instance.feature.enable(key, enabled);
                          console.log(`Feature ${key}: ${enabled ? 'ON' : 'OFF'}`);
                        }
                      });
                      builder.Button('fromImage', {
                        label: 'ly.img.plugin-ai-image-generation-web.fromImage',
                        icon: isFeatureEnabled('ly.img.plugin-ai-image-generation-web.fromImage') ? '@imgly/ToggleIconOn' : '@imgly/ToggleIconOff',
                        onClick: () => {
                          const key = 'ly.img.plugin-ai-image-generation-web.fromImage';
                          const enabled = !isFeatureEnabled(key);
                          instance.feature.enable(key, enabled);
                          console.log(`Feature ${key}: ${enabled ? 'ON' : 'OFF'}`);
                        }
                      });
                    }
                  });

                  // Image Quick Actions
                  builder.Dropdown('imageQuickActions', {
                    label: 'Image Quick Actions',
                    children: () => {
                      builder.Button('editImage', {
                        label: 'ly.img.plugin-ai-image-generation-web.quickAction.editImage',
                        icon: isFeatureEnabled('ly.img.plugin-ai-image-generation-web.quickAction.editImage') ? '@imgly/ToggleIconOn' : '@imgly/ToggleIconOff',
                        onClick: () => {
                          const key = 'ly.img.plugin-ai-image-generation-web.quickAction.editImage';
                          const enabled = !isFeatureEnabled(key);
                          instance.feature.enable(key, enabled);
                          console.log(`Feature ${key}: ${enabled ? 'ON' : 'OFF'}`);
                        }
                      });
                      builder.Button('swapBackground', {
                        label: 'ly.img.plugin-ai-image-generation-web.quickAction.swapBackground',
                        icon: isFeatureEnabled('ly.img.plugin-ai-image-generation-web.quickAction.swapBackground') ? '@imgly/ToggleIconOn' : '@imgly/ToggleIconOff',
                        onClick: () => {
                          const key = 'ly.img.plugin-ai-image-generation-web.quickAction.swapBackground';
                          const enabled = !isFeatureEnabled(key);
                          instance.feature.enable(key, enabled);
                          console.log(`Feature ${key}: ${enabled ? 'ON' : 'OFF'}`);
                        }
                      });
                      builder.Button('styleTransfer', {
                        label: 'ly.img.plugin-ai-image-generation-web.quickAction.styleTransfer',
                        icon: isFeatureEnabled('ly.img.plugin-ai-image-generation-web.quickAction.styleTransfer') ? '@imgly/ToggleIconOn' : '@imgly/ToggleIconOff',
                        onClick: () => {
                          const key = 'ly.img.plugin-ai-image-generation-web.quickAction.styleTransfer';
                          const enabled = !isFeatureEnabled(key);
                          instance.feature.enable(key, enabled);
                          console.log(`Feature ${key}: ${enabled ? 'ON' : 'OFF'}`);
                        }
                      });
                      builder.Button('createVariant', {
                        label: 'ly.img.plugin-ai-image-generation-web.quickAction.createVariant',
                        icon: isFeatureEnabled('ly.img.plugin-ai-image-generation-web.quickAction.createVariant') ? '@imgly/ToggleIconOn' : '@imgly/ToggleIconOff',
                        onClick: () => {
                          const key = 'ly.img.plugin-ai-image-generation-web.quickAction.createVariant';
                          const enabled = !isFeatureEnabled(key);
                          instance.feature.enable(key, enabled);
                          console.log(`Feature ${key}: ${enabled ? 'ON' : 'OFF'}`);
                        }
                      });
                      builder.Button('artistTransfer', {
                        label: 'ly.img.plugin-ai-image-generation-web.quickAction.artistTransfer',
                        icon: isFeatureEnabled('ly.img.plugin-ai-image-generation-web.quickAction.artistTransfer') ? '@imgly/ToggleIconOn' : '@imgly/ToggleIconOff',
                        onClick: () => {
                          const key = 'ly.img.plugin-ai-image-generation-web.quickAction.artistTransfer';
                          const enabled = !isFeatureEnabled(key);
                          instance.feature.enable(key, enabled);
                          console.log(`Feature ${key}: ${enabled ? 'ON' : 'OFF'}`);
                        }
                      });
                      builder.Button('combineImages', {
                        label: 'ly.img.plugin-ai-image-generation-web.quickAction.combineImages',
                        icon: isFeatureEnabled('ly.img.plugin-ai-image-generation-web.quickAction.combineImages') ? '@imgly/ToggleIconOn' : '@imgly/ToggleIconOff',
                        onClick: () => {
                          const key = 'ly.img.plugin-ai-image-generation-web.quickAction.combineImages';
                          const enabled = !isFeatureEnabled(key);
                          instance.feature.enable(key, enabled);
                          console.log(`Feature ${key}: ${enabled ? 'ON' : 'OFF'}`);
                        }
                      });
                      builder.Button('remixPage', {
                        label: 'ly.img.plugin-ai-image-generation-web.quickAction.remixPage',
                        icon: isFeatureEnabled('ly.img.plugin-ai-image-generation-web.quickAction.remixPage') ? '@imgly/ToggleIconOn' : '@imgly/ToggleIconOff',
                        onClick: () => {
                          const key = 'ly.img.plugin-ai-image-generation-web.quickAction.remixPage';
                          const enabled = !isFeatureEnabled(key);
                          instance.feature.enable(key, enabled);
                          console.log(`Feature ${key}: ${enabled ? 'ON' : 'OFF'}`);
                        }
                      });
                      builder.Button('remixPageWithPrompt', {
                        label: 'ly.img.plugin-ai-image-generation-web.quickAction.remixPageWithPrompt',
                        icon: isFeatureEnabled('ly.img.plugin-ai-image-generation-web.quickAction.remixPageWithPrompt') ? '@imgly/ToggleIconOn' : '@imgly/ToggleIconOff',
                        onClick: () => {
                          const key = 'ly.img.plugin-ai-image-generation-web.quickAction.remixPageWithPrompt';
                          const enabled = !isFeatureEnabled(key);
                          instance.feature.enable(key, enabled);
                          console.log(`Feature ${key}: ${enabled ? 'ON' : 'OFF'}`);
                        }
                      });
                    }
                  });

                  // Text Quick Actions
                  builder.Dropdown('textQuickActions', {
                    label: 'Text Quick Actions',
                    children: () => {
                      builder.Button('translate', {
                        label: 'ly.img.plugin-ai-text-generation-web.quickAction.translate',
                        icon: isFeatureEnabled('ly.img.plugin-ai-text-generation-web.quickAction.translate') ? '@imgly/ToggleIconOn' : '@imgly/ToggleIconOff',
                        onClick: () => {
                          const key = 'ly.img.plugin-ai-text-generation-web.quickAction.translate';
                          const enabled = !isFeatureEnabled(key);
                          instance.feature.enable(key, enabled);
                          console.log(`Feature ${key}: ${enabled ? 'ON' : 'OFF'}`);
                        }
                      });
                      builder.Button('changeTone', {
                        label: 'ly.img.plugin-ai-text-generation-web.quickAction.changeTone',
                        icon: isFeatureEnabled('ly.img.plugin-ai-text-generation-web.quickAction.changeTone') ? '@imgly/ToggleIconOn' : '@imgly/ToggleIconOff',
                        onClick: () => {
                          const key = 'ly.img.plugin-ai-text-generation-web.quickAction.changeTone';
                          const enabled = !isFeatureEnabled(key);
                          instance.feature.enable(key, enabled);
                          console.log(`Feature ${key}: ${enabled ? 'ON' : 'OFF'}`);
                        }
                      });
                      builder.Button('changeTextTo', {
                        label: 'ly.img.plugin-ai-text-generation-web.quickAction.changeTextTo',
                        icon: isFeatureEnabled('ly.img.plugin-ai-text-generation-web.quickAction.changeTextTo') ? '@imgly/ToggleIconOn' : '@imgly/ToggleIconOff',
                        onClick: () => {
                          const key = 'ly.img.plugin-ai-text-generation-web.quickAction.changeTextTo';
                          const enabled = !isFeatureEnabled(key);
                          instance.feature.enable(key, enabled);
                          console.log(`Feature ${key}: ${enabled ? 'ON' : 'OFF'}`);
                        }
                      });
                      builder.Button('fix', {
                        label: 'ly.img.plugin-ai-text-generation-web.quickAction.fix',
                        icon: isFeatureEnabled('ly.img.plugin-ai-text-generation-web.quickAction.fix') ? '@imgly/ToggleIconOn' : '@imgly/ToggleIconOff',
                        onClick: () => {
                          const key = 'ly.img.plugin-ai-text-generation-web.quickAction.fix';
                          const enabled = !isFeatureEnabled(key);
                          instance.feature.enable(key, enabled);
                          console.log(`Feature ${key}: ${enabled ? 'ON' : 'OFF'}`);
                        }
                      });
                      builder.Button('improve', {
                        label: 'ly.img.plugin-ai-text-generation-web.quickAction.improve',
                        icon: isFeatureEnabled('ly.img.plugin-ai-text-generation-web.quickAction.improve') ? '@imgly/ToggleIconOn' : '@imgly/ToggleIconOff',
                        onClick: () => {
                          const key = 'ly.img.plugin-ai-text-generation-web.quickAction.improve';
                          const enabled = !isFeatureEnabled(key);
                          instance.feature.enable(key, enabled);
                          console.log(`Feature ${key}: ${enabled ? 'ON' : 'OFF'}`);
                        }
                      });
                      builder.Button('longer', {
                        label: 'ly.img.plugin-ai-text-generation-web.quickAction.longer',
                        icon: isFeatureEnabled('ly.img.plugin-ai-text-generation-web.quickAction.longer') ? '@imgly/ToggleIconOn' : '@imgly/ToggleIconOff',
                        onClick: () => {
                          const key = 'ly.img.plugin-ai-text-generation-web.quickAction.longer';
                          const enabled = !isFeatureEnabled(key);
                          instance.feature.enable(key, enabled);
                          console.log(`Feature ${key}: ${enabled ? 'ON' : 'OFF'}`);
                        }
                      });
                      builder.Button('shorter', {
                        label: 'ly.img.plugin-ai-text-generation-web.quickAction.shorter',
                        icon: isFeatureEnabled('ly.img.plugin-ai-text-generation-web.quickAction.shorter') ? '@imgly/ToggleIconOn' : '@imgly/ToggleIconOff',
                        onClick: () => {
                          const key = 'ly.img.plugin-ai-text-generation-web.quickAction.shorter';
                          const enabled = !isFeatureEnabled(key);
                          instance.feature.enable(key, enabled);
                          console.log(`Feature ${key}: ${enabled ? 'ON' : 'OFF'}`);
                        }
                      });
                    }
                  });

                  // Video Quick Actions
                  builder.Dropdown('videoQuickActions', {
                    label: 'Video Quick Actions',
                    children: () => {
                      builder.Button('createVideo', {
                        label: 'ly.img.plugin-ai-video-generation-web.quickAction.createVideo',
                        icon: isFeatureEnabled('ly.img.plugin-ai-video-generation-web.quickAction.createVideo') ? '@imgly/ToggleIconOn' : '@imgly/ToggleIconOff',
                        onClick: () => {
                          const key = 'ly.img.plugin-ai-video-generation-web.quickAction.createVideo';
                          const enabled = !isFeatureEnabled(key);
                          instance.feature.enable(key, enabled);
                          console.log(`Feature ${key}: ${enabled ? 'ON' : 'OFF'}`);
                        }
                      });
                    }
                  });

                  builder.Separator('providerSeparator');

                  // Provider-specific Features
                  builder.Dropdown('recraftV3Features', {
                    label: 'RecraftV3 Provider',
                    children: () => {
                      builder.Button('recraftV3ImageStyle', {
                        label: 'ly.img.plugin-ai-image-generation-web.fal-ai/recraft-v3.style.image',
                        icon: isFeatureEnabled('ly.img.plugin-ai-image-generation-web.fal-ai/recraft-v3.style.image') ? '@imgly/ToggleIconOn' : '@imgly/ToggleIconOff',
                        onClick: () => {
                          const key = 'ly.img.plugin-ai-image-generation-web.fal-ai/recraft-v3.style.image';
                          const enabled = !isFeatureEnabled(key);
                          instance.feature.enable(key, enabled);
                          console.log(`Feature ${key}: ${enabled ? 'ON' : 'OFF'}`);
                        }
                      });
                      builder.Button('recraftV3VectorStyle', {
                        label: 'ly.img.plugin-ai-image-generation-web.fal-ai/recraft-v3.style.vector',
                        icon: isFeatureEnabled('ly.img.plugin-ai-image-generation-web.fal-ai/recraft-v3.style.vector') ? '@imgly/ToggleIconOn' : '@imgly/ToggleIconOff',
                        onClick: () => {
                          const key = 'ly.img.plugin-ai-image-generation-web.fal-ai/recraft-v3.style.vector';
                          const enabled = !isFeatureEnabled(key);
                          instance.feature.enable(key, enabled);
                          console.log(`Feature ${key}: ${enabled ? 'ON' : 'OFF'}`);
                        }
                      });
                    }
                  });

                  builder.Dropdown('recraft20bFeatures', {
                    label: 'Recraft20b Provider',
                    children: () => {
                      builder.Button('recraft20bImageStyle', {
                        label: 'ly.img.plugin-ai-image-generation-web.fal-ai/recraft/v2/text-to-image.style.image',
                        icon: isFeatureEnabled('ly.img.plugin-ai-image-generation-web.fal-ai/recraft/v2/text-to-image.style.image') ? '@imgly/ToggleIconOn' : '@imgly/ToggleIconOff',
                        onClick: () => {
                          const key = 'ly.img.plugin-ai-image-generation-web.fal-ai/recraft/v2/text-to-image.style.image';
                          const enabled = !isFeatureEnabled(key);
                          instance.feature.enable(key, enabled);
                          console.log(`Feature ${key}: ${enabled ? 'ON' : 'OFF'}`);
                        }
                      });
                      builder.Button('recraft20bVectorStyle', {
                        label: 'ly.img.plugin-ai-image-generation-web.fal-ai/recraft/v2/text-to-image.style.vector',
                        icon: isFeatureEnabled('ly.img.plugin-ai-image-generation-web.fal-ai/recraft/v2/text-to-image.style.vector') ? '@imgly/ToggleIconOn' : '@imgly/ToggleIconOff',
                        onClick: () => {
                          const key = 'ly.img.plugin-ai-image-generation-web.fal-ai/recraft/v2/text-to-image.style.vector';
                          const enabled = !isFeatureEnabled(key);
                          instance.feature.enable(key, enabled);
                          console.log(`Feature ${key}: ${enabled ? 'ON' : 'OFF'}`);
                        }
                      });
                      builder.Button('recraft20bIconStyle', {
                        label: 'ly.img.plugin-ai-image-generation-web.fal-ai/recraft/v2/text-to-image.style.icon',
                        icon: isFeatureEnabled('ly.img.plugin-ai-image-generation-web.fal-ai/recraft/v2/text-to-image.style.icon') ? '@imgly/ToggleIconOn' : '@imgly/ToggleIconOff',
                        onClick: () => {
                          const key = 'ly.img.plugin-ai-image-generation-web.fal-ai/recraft/v2/text-to-image.style.icon';
                          const enabled = !isFeatureEnabled(key);
                          instance.feature.enable(key, enabled);
                          console.log(`Feature ${key}: ${enabled ? 'ON' : 'OFF'}`);
                        }
                      });
                    }
                  });
                }
              });
            });
          });
        } else if (cesdk.current != null) {
          cesdk.current.dispose();
        }
      }}
    ></div>
  );
}

export default App;<|MERGE_RESOLUTION|>--- conflicted
+++ resolved
@@ -264,11 +264,11 @@
                       middleware: [videoRateLimitMiddleware, errorMiddleware],
                       proxyUrl: import.meta.env.VITE_FAL_AI_PROXY_URL
                     }),
-<<<<<<< HEAD
                     FalAiVideo.MinimaxHailuo02StandardImageToVideo({
-=======
+                      middleware: [videoRateLimitMiddleware, errorMiddleware],
+                      proxyUrl: import.meta.env.VITE_FAL_AI_PROXY_URL
+                    }),
                     FalAiVideo.ByteDanceSeedanceV1ProImageToVideo({
->>>>>>> 7afb3f3e
                       middleware: [videoRateLimitMiddleware, errorMiddleware],
                       proxyUrl: import.meta.env.VITE_FAL_AI_PROXY_URL
                     })
