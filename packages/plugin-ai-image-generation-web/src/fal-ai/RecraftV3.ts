--- conflicted
+++ resolved
@@ -320,13 +320,8 @@
                   if (effectiveType === 'image') {
                     imageStyleAssetSource.clearActiveAssets();
                     imageStyleAssetSource.setAssetActive(asset.id);
-<<<<<<< HEAD
                     styleImageState.setValue(styleId);
-                  } else if (typeState.value === 'vector') {
-=======
-                    styleImageState.setValue(newValue);
                   } else if (effectiveType === 'vector') {
->>>>>>> 9a161a19
                     vectorStyleAssetSource.clearActiveAssets();
                     vectorStyleAssetSource.setAssetActive(asset.id);
                     styleVectorState.setValue(styleId);
