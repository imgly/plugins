import { RecraftV3 } from './RecraftV3';
import { Recraft20b } from './Recraft20b';
import { GeminiFlashEdit } from './GeminiFlashEdit';
import { FluxProKontextEdit } from './FluxProKontextEdit';
import { FluxProKontextMaxEdit } from './FluxProKontextMaxEdit';
import { IdeogramV3 } from './IdeogramV3';
import { IdeogramV3Remix } from './IdeogramV3Remix';
<<<<<<< HEAD
import { QwenImageEdit } from './QwenImageEdit';
=======
import { NanoBanana } from './NanoBanana';
import { NanoBananaEdit } from './NanoBananaEdit';
>>>>>>> d6c63773

const FalAi = {
  FluxProKontextEdit,
  FluxProKontextMaxEdit,
  GeminiFlashEdit,
  IdeogramV3,
  IdeogramV3Remix,
<<<<<<< HEAD
  QwenImageEdit,
=======
  NanoBanana,
  NanoBananaEdit,
>>>>>>> d6c63773
  Recraft20b,
  RecraftV3
};
export default FalAi;<|MERGE_RESOLUTION|>--- conflicted
+++ resolved
@@ -5,12 +5,9 @@
 import { FluxProKontextMaxEdit } from './FluxProKontextMaxEdit';
 import { IdeogramV3 } from './IdeogramV3';
 import { IdeogramV3Remix } from './IdeogramV3Remix';
-<<<<<<< HEAD
 import { QwenImageEdit } from './QwenImageEdit';
-=======
 import { NanoBanana } from './NanoBanana';
 import { NanoBananaEdit } from './NanoBananaEdit';
->>>>>>> d6c63773
 
 const FalAi = {
   FluxProKontextEdit,
@@ -18,12 +15,9 @@
   GeminiFlashEdit,
   IdeogramV3,
   IdeogramV3Remix,
-<<<<<<< HEAD
   QwenImageEdit,
-=======
   NanoBanana,
   NanoBananaEdit,
->>>>>>> d6c63773
   Recraft20b,
   RecraftV3
 };
