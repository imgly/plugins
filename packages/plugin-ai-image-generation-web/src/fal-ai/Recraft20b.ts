--- conflicted
+++ resolved
@@ -415,21 +415,12 @@
                   if (effectiveType === 'image') {
                     imageStyleAssetSource.clearActiveAssets();
                     imageStyleAssetSource.setAssetActive(asset.id);
-<<<<<<< HEAD
                     styleImageState.setValue(styleId);
-                  } else if (typeState.value === 'vector') {
+                  } else if (effectiveType === 'vector') {
                     vectorStyleAssetSource.clearActiveAssets();
                     vectorStyleAssetSource.setAssetActive(asset.id);
                     styleVectorState.setValue(styleId);
-                  } else if (typeState.value === 'icon') {
-=======
-                    styleImageState.setValue(newValue);
-                  } else if (effectiveType === 'vector') {
-                    vectorStyleAssetSource.clearActiveAssets();
-                    vectorStyleAssetSource.setAssetActive(asset.id);
-                    styleVectorState.setValue(newValue);
                   } else if (effectiveType === 'icon') {
->>>>>>> 9a161a19
                     iconStyleAssetSource.clearActiveAssets();
                     iconStyleAssetSource.setAssetActive(asset.id);
                     styleIconState.setValue(styleId);
